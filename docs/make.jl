Base.HOME_PROJECT[] = abspath(Base.HOME_PROJECT[]) # JuliaLang/julia/pull/28625

using CLIMA, Documenter, Literate

# TODO: Add generated examples back
# include("generate.jl")

GENERATED_BL_EXAMPLES = [
    joinpath("examples", "DGmethods_old", "generated", f)
    for
    f in ("ex_001_periodic_advection.md", "ex_002_solid_body_rotation.md")
]
GENERATED_BL_EXAMPLES = filter!(x -> isfile(x), GENERATED_BL_EXAMPLES)

# Literate examples created in their own literate_example directory for now
const examples_directory = joinpath(@__DIR__, "..", "literate_examples")
const output_directory = joinpath(@__DIR__, "src", "generated")
# read the examples in the directory
examples = readdir(examples_directory)

for example in examples
    example_filepath = joinpath(examples_directory, example)
    Literate.markdown(example_filepath, output_directory, documenter = true)
end

pages = Any[
    "Home" => "index.md",
    "Common" => Any[
        "MoistThermodynamics" => "Common/MoistThermodynamics.md",
        "SurfaceFluxes" => "Common/SurfaceFluxes.md",
    ],
    "Utilites" => Any[],
    "Atmos" => Any[
        "EDMF Equations" => "Atmos/EDMFEquations.md",
        "Microphysics" => "Atmos/Microphysics.md",
        "AtmosModel" => "Atmos/Model/AtmosModel.md",
        "Turbulence" => "Atmos/Model/turbulence.md",
        "Tracers" => "Atmos/Model/tracers.md",
    ],
    "Diagnostics" => "Diagnostics.md",
<<<<<<< HEAD
    "ODESolvers" => "ODESolvers.md",
    "Flow chart" => "FlowChart.md",
    "LinearSolvers" => "LinearSolvers.md",
    "Mesh" => "Mesh.md",
    "Arrays" => "Arrays.md",
    "DGmethods_old" => "DGmethods_old.md",
=======
    "Numerics" => Any[
        "ODESolvers" => "Numerics/ODESolvers.md",
        "LinearSolvers" => "Numerics/LinearSolvers.md",
        "Mesh" => "Numerics/Mesh.md",
        "Arrays" => "Numerics/Arrays.md",
        "DGmethods_old" => "Numerics/DGmethods_old.md",
    ],
>>>>>>> 2ca336a1
    "InputOutput.md",
    "Examples" => [
        "Conjugate Gradient" => "generated/example_cg.md",
        "Notes on Literate" => "generated/literate_markdown.md",
    ],
    "Developer docs" => Any[
        "Contribution Guides" => Any[
            "ContributionGuides/CONTRIBUTING.md",
            "ContributionGuides/IterativeSolvers.md",
        ],
        "CodingConventions.md",
        "AcceptableUnicode.md",
        "VariableList.md",
        "DiagnosticVariables.md",
    ],
]

if !isempty(GENERATED_BL_EXAMPLES)
    push!(
        pages,
        "Balance Law Examples" =>
            ["BalanceLawOverview.md", GENERATED_BL_EXAMPLES...],
    )
end


makedocs(
    sitename = "CLIMA",
    doctest = false,
    strict = false,
    linkcheck = false,
    checkdocs = :exports,
    # checkdocs = :all,
    format = Documenter.HTML(
        prettyurls = get(ENV, "CI", nothing) == "true",
        mathengine = MathJax(Dict(
            :TeX => Dict(
                :equationNumbers => Dict(:autoNumber => "AMS"),
                :Macros => Dict(),
            ),
        )),
        # prettyurls = !("local" in ARGS),
        # canonical = "https://climate-machine.github.io/CLIMA/stable/",
    ),
    clean = true,
    modules = [Documenter, CLIMA],
    pages = pages,
)

# make sure there are no *.vtu files left around from the build
p = joinpath(@__DIR__, "build", "examples", "DGmethods_old", "generated")
if ispath(p)
    cd(p) do
        foreach(file -> endswith(file, ".vtu") && rm(file), readdir())
    end
end

deploydocs(
    repo = "github.com/climate-machine/CLIMA.git",
    target = "build",
    push_preview = true,
)<|MERGE_RESOLUTION|>--- conflicted
+++ resolved
@@ -38,14 +38,7 @@
         "Tracers" => "Atmos/Model/tracers.md",
     ],
     "Diagnostics" => "Diagnostics.md",
-<<<<<<< HEAD
-    "ODESolvers" => "ODESolvers.md",
     "Flow chart" => "FlowChart.md",
-    "LinearSolvers" => "LinearSolvers.md",
-    "Mesh" => "Mesh.md",
-    "Arrays" => "Arrays.md",
-    "DGmethods_old" => "DGmethods_old.md",
-=======
     "Numerics" => Any[
         "ODESolvers" => "Numerics/ODESolvers.md",
         "LinearSolvers" => "Numerics/LinearSolvers.md",
@@ -53,7 +46,6 @@
         "Arrays" => "Numerics/Arrays.md",
         "DGmethods_old" => "Numerics/DGmethods_old.md",
     ],
->>>>>>> 2ca336a1
     "InputOutput.md",
     "Examples" => [
         "Conjugate Gradient" => "generated/example_cg.md",
