--- conflicted
+++ resolved
@@ -2,19 +2,10 @@
 
 using CLIMA, Documenter, Literate
 
-<<<<<<< HEAD
-examples_dir = joinpath(@__DIR__, "..", "examples")      # julia src files
-generated_dir = joinpath(@__DIR__, "src", "generated") # generated files directory
-mkpath(generated_dir)
-generate_examples = true
-
-include("list_of_examples.jl")           # defines a dict `examples`
-=======
 generated_dir = joinpath(@__DIR__, "src", "generated") # generated files directory
 mkpath(generated_dir)
 
 include("list_of_tutorials.jl")          # defines a dict `tutorials`
->>>>>>> c01f8eb4
 include("list_of_extending_clima.jl")    # defines a dict `extending_clima`
 include("list_of_discussions.jl")        # defines a dict `apis`
 include("list_of_apis.jl")               # defines a dict `discussions`
@@ -22,7 +13,7 @@
 pages = Any[
     "Home" => "index.md",
     "Installation" => "Installation.md",
-    "Examples" => examples,
+    "Tutorials" => tutorials,
     "Extending CLIMA" => extending_clima,
     "APIs" => apis,
     "Theory & design philosophy" => discussions,
