using StaticArrays
using CLIMA.VariableTemplates
<<<<<<< HEAD
=======
using CLIMA.DGmethods: nodal_update_auxiliary_state!
>>>>>>> c01f8eb4
import CLIMA.DGmethods:
    BalanceLaw,
    vars_state_auxiliary,
    vars_state_conservative,
    vars_state_gradient,
    vars_state_gradient_flux,
    flux_first_order!,
    flux_second_order!,
    source!,
    compute_gradient_argument!,
    compute_gradient_flux!,
    init_state_auxiliary!,
    update_auxiliary_state!,
    init_state_conservative!,
    boundary_state!,
    wavespeed,
    LocalGeometry,
    number_state_conservative,
    number_state_gradient
using CLIMA.DGmethods.NumericalFluxes:
<<<<<<< HEAD
    NumericalFluxNonDiffusive, NumericalFluxDiffusive, NumericalFluxGradient
import CLIMA.DGmethods.NumericalFluxes: boundary_flux_diffusive!
=======
    NumericalFluxFirstOrder, NumericalFluxSecondOrder, NumericalFluxGradient
import CLIMA.DGmethods.NumericalFluxes:
    numerical_flux_first_order!, boundary_flux_second_order!
>>>>>>> c01f8eb4

using CLIMAParameters
struct EarthParameterSet <: AbstractEarthParameterSet end
const param_set = EarthParameterSet()

abstract type AdvectionDiffusionProblem end
struct AdvectionDiffusion{dim, P, fluxBC, no_diffusion} <: BalanceLaw
    problem::P
    function AdvectionDiffusion{dim}(
        problem::P,
    ) where {dim, P <: AdvectionDiffusionProblem}
        new{dim, P, false, false}(problem)
    end
    function AdvectionDiffusion{dim, fluxBC}(
        problem::P,
    ) where {dim, P <: AdvectionDiffusionProblem, fluxBC}
        new{dim, P, fluxBC, false}(problem)
    end
    function AdvectionDiffusion{dim, fluxBC, no_diffusion}(
        problem::P,
    ) where {dim, P <: AdvectionDiffusionProblem, fluxBC, no_diffusion}
        new{dim, P, fluxBC, no_diffusion}(problem)
    end
end

# Stored in the aux state are:
#   `coord` coordinate points (needed for BCs)
#   `u` advection velocity
#   `D` Diffusion tensor
vars_state_auxiliary(::AdvectionDiffusion, FT) =
    @vars(coord::SVector{3, FT}, u::SVector{3, FT}, D::SMatrix{3, 3, FT, 9})
function vars_state_auxiliary(
    ::AdvectionDiffusion{dim, P, fluxBC, true},
    FT,
) where {dim, P, fluxBC}
    @vars begin
        coord::SVector{3, FT}
        u::SVector{3, FT}
    end
end

# Density is only state
vars_state_conservative(::AdvectionDiffusion, FT) = @vars(ρ::FT)

# Take the gradient of density
vars_state_gradient(::AdvectionDiffusion, FT) = @vars(ρ::FT)
vars_state_gradient(
    ::AdvectionDiffusion{dim, P, fluxBC, true},
    FT,
) where {dim, P, fluxBC} = @vars()

# The DG auxiliary variable: D ∇ρ
vars_state_gradient_flux(::AdvectionDiffusion, FT) = @vars(σ::SVector{3, FT})
vars_state_gradient_flux(
    ::AdvectionDiffusion{dim, P, fluxBC, true},
    FT,
) where {dim, P, fluxBC} = @vars()

"""
    flux_first_order!(m::AdvectionDiffusion, flux::Grad, state::Vars,
                       aux::Vars, t::Real)

Computes non-diffusive flux `F` in:

```
∂ρ
-- = - ∇ • (u ρ - σ) = - ∇ • F
∂t
```
Where

 - `u` is the advection velocity
 - `ρ` is the advected quantity
 - `σ` is DG auxiliary variable (`σ = D ∇ ρ` with D being the diffusion tensor)
"""
function flux_first_order!(
    ::AdvectionDiffusion,
    flux::Grad,
    state::Vars,
    aux::Vars,
    t::Real,
)
    ρ = state.ρ
    u = aux.u
    flux.ρ += u * ρ
end

"""
flux_second_order!(m::AdvectionDiffusion, flux::Grad, auxDG::Vars)

Computes diffusive flux `F` in:

```
∂ρ
-- = - ∇ • (u ρ - σ) = - ∇ • F
∂t
```
Where

 - `u` is the advection velocity
 - `ρ` is the advected quantity
 - `σ` is DG auxiliary variable (`σ = D ∇ ρ` with D being the diffusion tensor)
"""
function flux_second_order!(::AdvectionDiffusion, flux::Grad, auxDG::Vars)
    σ = auxDG.σ
    flux.ρ += -σ
end
flux_second_order!(
    ::AdvectionDiffusion{dim, P, fluxBC, true},
    flux::Grad,
    auxDG::Vars,
) where {dim, P, fluxBC} = nothing
flux_second_order!(
    m::AdvectionDiffusion,
    flux::Grad,
    state::Vars,
    auxDG::Vars,
    auxHDG::Vars,
    aux::Vars,
    t::Real,
) = flux_second_order!(m, flux, auxDG)

"""
    compute_gradient_argument!(m::AdvectionDiffusion, transform::Vars, state::Vars,
                   aux::Vars, t::Real)

Set the variable to take the gradient of (`ρ` in this case)
"""
function compute_gradient_argument!(
    m::AdvectionDiffusion,
    transform::Vars,
    state::Vars,
    aux::Vars,
    t::Real,
)
    transform.ρ = state.ρ
end

"""
    compute_gradient_flux!(m::AdvectionDiffusion, transform::Vars, gradvars::Vars,
               aux::Vars)

Set the variable to take the gradient of (`ρ` in this case)
"""
function compute_gradient_flux!(
    m::AdvectionDiffusion,
    auxDG::Vars,
    gradvars::Grad,
    aux::Vars,
)
    ∇ρ = gradvars.ρ
    D = aux.D
    auxDG.σ = D * ∇ρ
end
compute_gradient_flux!(
    m::AdvectionDiffusion,
    auxDG::Vars,
    gradvars::Grad,
    state::Vars,
    aux::Vars,
    t::Real,
) = compute_gradient_flux!(m, auxDG, gradvars, aux)

"""
    source!(m::AdvectionDiffusion, _...)

There is no source in the advection-diffusion model
"""
source!(m::AdvectionDiffusion, _...) = nothing

"""
    wavespeed(m::AdvectionDiffusion, nM, state::Vars, aux::Vars, t::Real)

Wavespeed with respect to vector `nM`
"""
function wavespeed(m::AdvectionDiffusion, nM, state::Vars, aux::Vars, t::Real)
    u = aux.u
    abs(dot(nM, u))
end

"""
    init_state_auxiliary!(m::AdvectionDiffusion, aux::Vars, geom::LocalGeometry)

initialize the auxiliary state
"""
function init_state_auxiliary!(
    m::AdvectionDiffusion,
    aux::Vars,
    geom::LocalGeometry,
)
    aux.coord = geom.coord
    init_velocity_diffusion!(m.problem, aux, geom)
end

has_variable_coefficients(::AdvectionDiffusionProblem) = false
function update_auxiliary_state!(
    dg::DGModel,
    m::AdvectionDiffusion,
    Q::MPIStateArray,
    t::Real,
    elems::UnitRange,
)
    if has_variable_coefficients(m.problem)
        nodal_update_auxiliary_state!(dg, m, Q, t, elems) do m, state, aux, t
            update_velocity_diffusion!(m.problem, m, state, aux, t)
        end
        return true
    end
    return false
end

function init_state_conservative!(
    m::AdvectionDiffusion,
    state::Vars,
    aux::Vars,
    coords,
    t::Real,
)
    initial_condition!(m.problem, state, aux, coords, t)
end

Neumann_data!(problem, ∇state, aux, x, t) = nothing
Dirichlet_data!(problem, state, aux, x, t) = nothing

function boundary_state!(
    nf,
    m::AdvectionDiffusion,
    stateP::Vars,
    auxP::Vars,
    nM,
    stateM::Vars,
    auxM::Vars,
    bctype,
    t,
    _...,
)
    if bctype == 1 # Dirichlet
        Dirichlet_data!(m.problem, stateP, auxP, auxP.coord, t)
    elseif bctype ∈ (2, 4) # Neumann
        stateP.ρ = stateM.ρ
    elseif bctype == 3 # zero Dirichlet
        stateP.ρ = 0
    end
end

function boundary_state!(
    nf::CentralNumericalFluxSecondOrder,
    m::AdvectionDiffusion,
    state⁺::Vars,
    diff⁺::Vars,
    aux⁺::Vars,
    n⁻::SVector,
    state⁻::Vars,
    diff⁻::Vars,
    aux⁻::Vars,
    bctype,
    t,
    _...,
)

    if bctype ∈ (1, 3) # Dirchlet
        # Just use the minus side values since Dirchlet
        diff⁺.σ = diff⁻.σ
    elseif bctype == 2 # Neumann with data
        FT = eltype(diff⁺)
        ngrad = number_state_gradient(m, FT)
        ∇state = Grad{vars_state_gradient(m, FT)}(similar(
            parent(diff⁺),
            Size(3, ngrad),
        ))
        # Get analytic gradient
        Neumann_data!(m.problem, ∇state, aux⁻, aux⁻.coord, t)
        compute_gradient_flux!(m, diff⁺, ∇state, aux⁻)
        # compute the diffusive flux using the boundary state
    elseif bctype == 4 # zero Neumann
        FT = eltype(diff⁺)
        ngrad = number_state_gradient(m, FT)
        ∇state = Grad{vars_state_gradient(m, FT)}(similar(
            parent(diff⁺),
            Size(3, ngrad),
        ))
        # Get analytic gradient
        ∇state.ρ = SVector{3, FT}(0, 0, 0)
        # convert to auxDG variables
        compute_gradient_flux!(m, diff⁺, ∇state, aux⁻)
    end
    nothing
end
boundary_state!(
    nf::CentralNumericalFluxSecondOrder,
    m::AdvectionDiffusion{dim, P, fluxBC, true},
    state⁺::Vars,
    diff⁺::Vars,
    aux⁺::Vars,
    n⁻::SVector,
    state⁻::Vars,
    diff⁻::Vars,
    aux⁻::Vars,
    bctype,
    t,
    _...,
) where {dim, P, fluxBC} = nothing

function boundary_flux_second_order!(
    nf::CentralNumericalFluxSecondOrder,
    m::AdvectionDiffusion{dim, P, true},
    F,
    state⁺,
    diff⁺,
    hyperdiff⁺,
    aux⁺,
    n⁻,
    state⁻,
    diff⁻,
    hyperdiff⁻,
    aux⁻,
    bctype,
    t,
    _...,
) where {dim, P}

    # Default initialize flux to minus side
    if bctype ∈ (1, 3) # Dirchlet
        # Just use the minus side values since Dirchlet
        flux_second_order!(m, F, state⁻, diff⁻, hyperdiff⁻, aux⁻, t)
    elseif bctype == 2 # Neumann data
        FT = eltype(diff⁺)
        ngrad = number_state_gradient(m, FT)
        ∇state = Grad{vars_state_gradient(m, FT)}(similar(
            parent(diff⁺),
            Size(3, ngrad),
        ))
        # Get analytic gradient
        Neumann_data!(m.problem, ∇state, aux⁻, aux⁻.coord, t)
        # get the diffusion coefficient
        D = aux⁻.D
        # exact the exact data
        ∇ρ = ∇state.ρ
        # set the flux
        F.ρ = -D * ∇ρ
    elseif bctype == 4 # Zero Neumann
        FT = eltype(diff⁺)
        F.ρ = SVector{3, FT}(0, 0, 0)
    end
    nothing
end
boundary_flux_second_order!(
    ::CentralNumericalFluxSecondOrder,
    ::AdvectionDiffusion{dim, P, true, true},
    _...,
<<<<<<< HEAD
) where {dim, P} = nothing
=======
) where {dim, P} = nothing

struct UpwindNumericalFlux <: NumericalFluxFirstOrder end
function numerical_flux_first_order!(
    ::UpwindNumericalFlux,
    ::AdvectionDiffusion,
    fluxᵀn::Vars{S},
    n::SVector,
    state⁻::Vars{S},
    aux⁻::Vars{A},
    state⁺::Vars{S},
    aux⁺::Vars{A},
    t,
) where {S, A}
    un⁻ = dot(n, aux⁻.u)
    un⁺ = dot(n, aux⁺.u)
    un = (un⁺ + un⁻) / 2

    fluxᵀn.ρ = un ≥ 0 ? un * state⁻.ρ : un * state⁺.ρ
end
>>>>>>> c01f8eb4
<|MERGE_RESOLUTION|>--- conflicted
+++ resolved
@@ -1,9 +1,6 @@
 using StaticArrays
 using CLIMA.VariableTemplates
-<<<<<<< HEAD
-=======
 using CLIMA.DGmethods: nodal_update_auxiliary_state!
->>>>>>> c01f8eb4
 import CLIMA.DGmethods:
     BalanceLaw,
     vars_state_auxiliary,
@@ -24,14 +21,9 @@
     number_state_conservative,
     number_state_gradient
 using CLIMA.DGmethods.NumericalFluxes:
-<<<<<<< HEAD
-    NumericalFluxNonDiffusive, NumericalFluxDiffusive, NumericalFluxGradient
-import CLIMA.DGmethods.NumericalFluxes: boundary_flux_diffusive!
-=======
     NumericalFluxFirstOrder, NumericalFluxSecondOrder, NumericalFluxGradient
 import CLIMA.DGmethods.NumericalFluxes:
     numerical_flux_first_order!, boundary_flux_second_order!
->>>>>>> c01f8eb4
 
 using CLIMAParameters
 struct EarthParameterSet <: AbstractEarthParameterSet end
@@ -382,9 +374,6 @@
     ::CentralNumericalFluxSecondOrder,
     ::AdvectionDiffusion{dim, P, true, true},
     _...,
-<<<<<<< HEAD
-) where {dim, P} = nothing
-=======
 ) where {dim, P} = nothing
 
 struct UpwindNumericalFlux <: NumericalFluxFirstOrder end
@@ -404,5 +393,4 @@
     un = (un⁺ + un⁻) / 2
 
     fluxᵀn.ρ = un ≥ 0 ? un * state⁻.ρ : un * state⁺.ρ
-end
->>>>>>> c01f8eb4
+end