--- conflicted
+++ resolved
@@ -19,11 +19,6 @@
 using Logging, Printf, Dates
 using CLIMA.VTK
 using Test
-<<<<<<< HEAD
-using CLIMA.Courant
-const ArrayType = CLIMA.array_type()
-=======
->>>>>>> 7977f64a
 
 if !@isdefined integration_testing
   const integration_testing =
