--- conflicted
+++ resolved
@@ -4,18 +4,9 @@
 
 @test CuArrays.functional()
 
-<<<<<<< HEAD
-for submodule in [#"Utilities/ParametersType",
-    #"Common/MoistThermodynamics",
-    #"Atmos/Parameterizations/SurfaceFluxes",
-    #"Mesh",
-    #"DGmethods",
-    "ODESolvers",
-=======
 for submodule in [
     #"Common/MoistThermodynamics",
     #"Common/SurfaceFluxes",
->>>>>>> b52a7a54
     "Arrays",
     #"Numerics/Mesh",
     #"Numerics/DGmethods",
