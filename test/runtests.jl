--- conflicted
+++ resolved
@@ -18,19 +18,6 @@
         "InputOutput",
         "Utilities",
         "Common",
-<<<<<<< HEAD
-        "Atmos",
-        "Mesh",
-        "DGmethods",
-        "Diagnostics",
-        "ODESolvers",
-        "Ocean",
-        "Arrays",
-        "LinearSolvers",
-        "Driver",
-    ]
-        if all_tests || "$submodule" in ARGS || "CLIMA" in ARGS
-=======
         "Arrays",
         "Atmos",
         "Numerics",
@@ -39,7 +26,6 @@
         "Driver",
     ]
         if all_tests || "$submodule" in ARGS || "ClimateMachine" in ARGS
->>>>>>> b52a7a54
             include_test(submodule)
         end
     end
