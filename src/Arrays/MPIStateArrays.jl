module MPIStateArrays

using DoubleFloats
using KernelAbstractions
using LazyArrays
using LinearAlgebra
using MPI
using StaticArrays

using ..TicToc
using ..VariableTemplates: @vars, varsindex

using Base.Broadcast: Broadcasted, BroadcastStyle, ArrayStyle

# This is so we can do things like
#   similar(Array{Float64}, Int, 3, 4)
Base.similar(::Type{A}, ::Type{FT}, dims...) where {A <: Array, FT} =
    similar(Array{FT}, dims...)

using CuArrays
Base.similar(::Type{A}, ::Type{FT}, dims...) where {A <: CuArray, FT} =
    similar(CuArray{FT}, dims...)

include("CMBuffers.jl")
using .CMBuffers

cpuify(x::AbstractArray) = convert(Array, x)
cpuify(x::Real) = x

export MPIStateArray, euclidean_distance, weightedsum

"""
    MPIStateArray{FT, DATN<:AbstractArray{FT,3}, DAI1, DAV,
                  DAT2<:AbstractArray{FT,2}} <: AbstractArray{FT, 3}
"""
mutable struct MPIStateArray{
    FT,
    V,
    DATN <: AbstractArray{FT, 3},
    DAI1,
    DAV,
    Buf <: CMBuffer,
} <: AbstractArray{FT, 3}
    mpicomm::MPI.Comm
    data::DATN
    realdata::DAV

    realelems::UnitRange{Int64}
    ghostelems::UnitRange{Int64}

    vmaprecv::DAI1
    vmapsend::DAI1

    sendreq::Array{MPI.Request, 1}
    recvreq::Array{MPI.Request, 1}

    send_buffer::Buf
    recv_buffer::Buf

    nabrtorank::Array{Int64, 1}
    nabrtovmaprecv::Array{UnitRange{Int64}, 1}
    nabrtovmapsend::Array{UnitRange{Int64}, 1}

    weights::DATN

    function MPIStateArray{FT, V}(
        mpicomm,
        DA,
        Np,
        nstate,
        numelem,
        realelems,
        ghostelems,
        vmaprecv,
        vmapsend,
        nabrtorank,
        nabrtovmaprecv,
        nabrtovmapsend,
        weights;
        mpi_knows_cuda = nothing,
    ) where {FT, V}
        data = similar(DA, FT, Np, nstate, numelem)

        if isnothing(mpi_knows_cuda)
            mpi_knows_cuda = MPI.has_cuda()
        end

        if data isa Array || mpi_knows_cuda
            kind = SingleCMBuffer
        else
            kind = DoubleCMBuffer
        end
        recv_buffer = CMBuffer{FT}(DA, kind, nstate, length(vmaprecv))
        send_buffer = CMBuffer{FT}(DA, kind, nstate, length(vmapsend))

        realdata =
            view(data, ntuple(i -> Colon(), ndims(data) - 1)..., realelems)
        DAV = typeof(realdata)

        nnabr = length(nabrtorank)
        sendreq = fill(MPI.REQUEST_NULL, nnabr)
        recvreq = fill(MPI.REQUEST_NULL, nnabr)

        # If vmap is not on the device we need to copy it up (we also do not want to
        # put it up everytime, so if it's already on the device then we do not do
        # anything).
        #
        # Better way than checking the type names?
        # XXX: Use Adapt.jl vmaprecv = adapt(DA, vmaprecv)
        if typeof(vmaprecv).name != typeof(data).name
            vmaprecv =
                copyto!(similar(DA, eltype(vmaprecv), size(vmaprecv)), vmaprecv)
        end
        if typeof(vmapsend).name != typeof(data).name
            vmapsend =
                copyto!(similar(DA, eltype(vmapsend), size(vmapsend)), vmapsend)
        end
        if typeof(weights).name != typeof(data).name
            weights =
                copyto!(similar(DA, eltype(weights), size(weights)), weights)
        end

        DAI1 = typeof(vmaprecv)
        Buf = typeof(send_buffer)
        Q = new{FT, V, typeof(data), DAI1, DAV, Buf}(
            # Make sure that each MPIStateArray has its own MPI context.  This
            # allows multiple MPIStateArrays to be communicating asynchronously
            # at the same time without having to explicitly manage tags.
            MPI.Comm_dup(mpicomm),
            data,
            realdata,
            realelems,
            ghostelems,
            vmaprecv,
            vmapsend,
            sendreq,
            recvreq,
            send_buffer,
            recv_buffer,
            nabrtorank,
            nabrtovmaprecv,
            nabrtovmapsend,
            weights,
        )
        # Make sure that we have finished all outstanding data for halo
        # exchanges before the MPIStateArray is finalize.
        finalizer(Q) do x
            MPI.Waitall!(x.recvreq)
            MPI.Waitall!(x.sendreq)
        end
        return Q
    end
end

Base.fill!(Q::MPIStateArray, x) = fill!(Q.data, x)

function Base.getproperty(Q::MPIStateArray{FT, V}, sym::Symbol) where {FT, V}
    if sym ∈ V.names
        varrange = varsindex(V, sym)
        return view(realview(Q), :, varrange, :)
    else
        return getfield(Q, sym)
    end
end

"""
   MPIStateArray{FT, V}(mpicomm, DA, Np, nstate, numelem; realelems=1:numelem,
                        ghostelems=numelem:numelem-1,
                        vmaprecv=1:0,
                        vmapsend=1:0,
                        nabrtorank=Array{Int64}(undef, 0),
                        nabrtovmaprecv=Array{UnitRange{Int64}}(undef, 0),
                        nabrtovmapsend=Array{UnitRange{Int64}}(undef, 0),
                        weights)

Construct an `MPIStateArray` over the communicator `mpicomm` with `numelem`
elements, using array type `DA` with element type `FT`. `V` is an optional type
to associate the `MPIStateArray` with a given `NamedTuple` used for `Vars` (e.g,
generated by macro `@vars`). The arrays that are held in this created
`MPIStateArray` will be of size `(Np, nstate, numelem)`.

The range `realelems` is the number of elements that this mpirank owns, whereas
the range `ghostelems` is the elements that are owned by other mpiranks.
Elements are stored as 'realelems` followed by `ghostelems`.

  * `vmaprecv` is an ordered array of elements to be received from neighboring
     mpiranks.  This is a vmap index into the MPIStateArray `A[:,*,:]`.
  * `vmapsend` is an ordered array of elements to be sent to neighboring
     mpiranks.  This is a vmap index into the MPIStateArray `A[:,*,:]`.
  * `nabrtorank` is the list of neighboring mpiranks
  * `nabrtovmaprecv` is an `Array` of `UnitRange` that give the ghost data to be
    received from neighboring mpiranks (indexes into `vmaprecv`)
  * nabrtovmapsend` is an `Array` of `UnitRange` for which elements to send to
    which neighboring mpiranks indexing into the `vmapsend`
  * `weights` is an optional array which gives weight for each degree of freedom
    to be used when computing the 2-norm of the array
"""
MPIStateArray{FT}(args...; kwargs...) where {FT} =
    MPIStateArray{FT, @vars()}(args...; kwargs...)

function MPIStateArray{FT, V}(
    mpicomm,
    DA,
    Np,
    nstate,
    numelem;
    realelems = 1:numelem,
    ghostelems = numelem:(numelem - 1),
    vmaprecv = 1:0,
    vmapsend = 1:0,
    nabrtorank = Array{Int64}(undef, 0),
    nabrtovmaprecv = Array{UnitRange{Int64}}(undef, 0),
    nabrtovmapsend = Array{UnitRange{Int64}}(undef, 0),
    weights = nothing,
    mpi_knows_cuda = nothing,
) where {FT, V}

    if weights == nothing
        weights = similar(DA, FT, ntuple(j -> 0, 3))
    end
    MPIStateArray{FT, V}(
        mpicomm,
        DA,
        Np,
        nstate,
        numelem,
        realelems,
        ghostelems,
        vmaprecv,
        vmapsend,
        nabrtorank,
        nabrtovmaprecv,
        nabrtovmapsend,
        weights,
        mpi_knows_cuda = mpi_knows_cuda,
    )
end

# FIXME: should general cases be handled?
function Base.similar(
    Q::MPIStateArray{OLDFT, V},
    ::Type{A},
    ::Type{FT},
) where {A <: AbstractArray, FT <: Number, OLDFT, V}
    MPIStateArray{FT, V}(
        Q.mpicomm,
        A,
        size(Q.data)...,
        Q.realelems,
        Q.ghostelems,
        Q.vmaprecv,
        Q.vmapsend,
        Q.nabrtorank,
        Q.nabrtovmaprecv,
        Q.nabrtovmapsend,
        Q.weights,
    )
end
function Base.similar(
    Q::MPIStateArray{FT},
    ::Type{A},
) where {A <: AbstractArray, FT <: Number}
    similar(Q, A, FT)
end
function Base.similar(Q::MPIStateArray, ::Type{FT}) where {FT <: Number}
    similar(Q, typeof(Q.data), FT)
end
function Base.similar(Q::MPIStateArray{FT}) where {FT}
    similar(Q, FT)
end

Base.size(Q::MPIStateArray, x...; kw...) = size(Q.realdata, x...; kw...)

Base.getindex(Q::MPIStateArray, x...; kw...) = getindex(Q.realdata, x...; kw...)

Base.setindex!(Q::MPIStateArray, x...; kw...) =
    setindex!(Q.realdata, x...; kw...)

Base.eltype(Q::MPIStateArray, x...; kw...) = eltype(Q.data, x...; kw...)

Base.Array(Q::MPIStateArray) = Array(Q.data)

# broadcasting stuff

# find the first MPIStateArray among `bc` arguments
# based on https://docs.julialang.org/en/v1/manual/interfaces/#Selecting-an-appropriate-output-array-1
find_mpisa(bc::Broadcasted) = find_mpisa(bc.args)
find_mpisa(args::Tuple) = find_mpisa(find_mpisa(args[1]), Base.tail(args))
find_mpisa(x) = x
find_mpisa(a::MPIStateArray, rest) = a
find_mpisa(::Any, rest) = find_mpisa(rest)

Base.BroadcastStyle(::Type{<:MPIStateArray}) = ArrayStyle{MPIStateArray}()
function Base.similar(
    bc::Broadcasted{ArrayStyle{MPIStateArray}},
    ::Type{FT},
) where {FT}
    similar(find_mpisa(bc), FT)
end

# transform all arguments of `bc` from MPIStateArrays to Arrays
function transform_broadcasted(bc::Broadcasted, ::Array)
    transform_array(bc)
end
function transform_array(bc::Broadcasted)
    Broadcasted(bc.f, transform_array.(bc.args), bc.axes)
end
transform_array(mpisa::MPIStateArray) = mpisa.realdata
transform_array(x) = x

Base.copyto!(dest::Array, src::MPIStateArray) = copyto!(dest, src.data)

function Base.copyto!(dest::MPIStateArray, src::MPIStateArray)
    copyto!(dest.realdata, src.realdata)
    dest
end

@inline function Base.copyto!(dest::MPIStateArray, bc::Broadcasted{Nothing})
    # check for the case a .= b, where b is an array
    if bc.f === identity && bc.args isa Tuple{AbstractArray}
        if bc.args isa Tuple{MPIStateArray}
            realindices = CartesianIndices((
                axes(dest.data)[1:(end - 1)]...,
                dest.realelems,
            ))
            copyto!(dest.data, realindices, bc.args[1].data, realindices)
        else
            copyto!(dest.data, bc.args[1])
        end
    else
        copyto!(dest.realdata, transform_broadcasted(bc, dest.data))
    end
    dest
end


# The following `__no_overlap_*` functions exist to support the old DG balance
# law where we still use GPUifyLoops.  They should NOT be used in new code.
function __no_overlap_begin_ghost_exchange!(Q::MPIStateArray)
    event = Event(device(Q.data))
    event = begin_ghost_exchange!(Q; dependencies = event)
    wait(device(Q.data), event)
end

function __no_overlap_end_ghost_exchange!(Q::MPIStateArray)
    event = Event(device(Q.data))
    event = end_ghost_exchange!(Q; dependencies = event)
    wait(device(Q.data), event)
end

"""
    begin_ghost_exchange!(Q::MPIStateArray; dependencies = nothing)

Begin the MPI halo exchange of the data stored in `Q`.  A KernelAbstractions
`Event` is returned that can be used as a dependency to end the exchange.
"""
function begin_ghost_exchange!(Q::MPIStateArray; dependencies = nothing)
    if !all(r -> r == MPI.REQUEST_NULL, Q.recvreq)
        error("The currrent ghost exchange must end before another begins.")
    end

    __Irecv!(Q)

    # wait on (prior) MPI sends
    @tic mpi_sendwait
    MPI.Waitall!(Q.sendreq)
    fill!(Q.sendreq, MPI.REQUEST_NULL)
    @toc mpi_sendwait

    @tic mpi_sendcopy
    stage = get_stage(Q.send_buffer)
    progress = () -> iprobe_and_yield(Q.mpicomm)
    event = fillsendbuf!(
        stage,
        Q.data,
        Q.vmapsend;
        dependencies = dependencies,
        progress = progress,
    )
    event = prepare_transfer!(
        Q.send_buffer;
        dependencies = event,
        progress = progress,
    )
    @toc mpi_sendcopy

    return event
end

"""
    end_ghost_exchange!(Q::MPIStateArray; dependencies = nothing)

This function blocks on the host until the ghost halo is received from MPI.  A
KernelAbstractions `Event` is returned that can be waited on to indicate when
the data is ready on the device.
"""
function end_ghost_exchange!(Q::MPIStateArray; dependencies = nothing)
    if any(r -> r == MPI.REQUEST_NULL, Q.recvreq)
        error("A ghost exchange must begin before it ends.")
    end

    progress = () -> iprobe_and_yield(Q.mpicomm)
    wait(CPU(), MultiEvent(dependencies), progress)

    __Isend!(Q)

    @tic mpi_recvwait
    MPI.Waitall!(Q.recvreq)
    fill!(Q.recvreq, MPI.REQUEST_NULL)
    @toc mpi_recvwait

    @tic mpi_recvcopy
    event = prepare_stage!(Q.recv_buffer; progress = progress)
    stage = get_stage(Q.recv_buffer)
    event = transferrecvbuf!(
        Q.data,
        stage,
        Q.vmaprecv;
        dependencies = event,
        progress = progress,
    )
    @toc mpi_recvcopy

    return event
end

function __Irecv!(Q)
    nnabr = length(Q.nabrtorank)
    transfer = get_transfer(Q.recv_buffer)

    for n in 1:nnabr
        # If this fails we haven't waited on previous recv!
        @assert Q.recvreq[n].buffer == nothing

        Q.recvreq[n] = MPI.Irecv!(
            (@view transfer[:, Q.nabrtovmaprecv[n]]),
            Q.nabrtorank[n],
            666,
            Q.mpicomm,
        )
    end
end

function __Isend!(Q)
    nnabr = length(Q.nabrtorank)
    transfer = get_transfer(Q.send_buffer)

    for n in 1:nnabr
        Q.sendreq[n] = MPI.Isend(
            (@view transfer[:, Q.nabrtovmapsend[n]]),
            Q.nabrtorank[n],
            666,
            Q.mpicomm,
        )
    end
end

function iprobe_and_yield(comm)
    MPI.Iprobe(MPI.MPI_ANY_SOURCE, MPI.MPI_ANY_TAG, comm)
    yield()
end

# {{{ MPI Buffer handling
function fillsendbuf!(
    sendbuf,
    buf,
    vmapsend;
    dependencies = nothing,
    progress = yield,
)
    if length(vmapsend) == 0
        return MultiEvent(dependencies)
    end

    Np = size(buf, 1)
    nvar = size(buf, 2)

<<<<<<< HEAD
    event = knl_fillsendbuf!(device(buf), 256)(
=======
    event = kernel_fillsendbuf!(device(buf), 256)(
>>>>>>> b52a7a54
        Val(Np),
        Val(nvar),
        sendbuf,
        buf,
        vmapsend,
        length(vmapsend);
        ndrange = length(vmapsend),
        dependencies = dependencies,
        progress = progress,
    )

    return event
end

function transferrecvbuf!(
    buf,
    recvbuf,
    vmaprecv;
    dependencies = nothing,
    progress = yield,
)
    if length(vmaprecv) == 0
        return MultiEvent(dependencies)
    end

    Np = size(buf, 1)
    nvar = size(buf, 2)

<<<<<<< HEAD
    event = knl_transferrecvbuf!(device(buf), 256)(
=======
    event = kernel_transferrecvbuf!(device(buf), 256)(
>>>>>>> b52a7a54
        Val(Np),
        Val(nvar),
        buf,
        recvbuf,
        vmaprecv,
        length(vmaprecv);
        ndrange = length(vmaprecv),
        dependencies = dependencies,
        progress = progress,
    )

    return event
end

# }}}

# Integral based metrics
function LinearAlgebra.norm(
    Q::MPIStateArray,
    p::Real = 2,
    weighted::Bool = true;
    dims = :,
)
    if weighted && ~isempty(Q.weights) && isfinite(p)
        W = @view Q.weights[:, :, Q.realelems]
        locnorm = weighted_norm_impl(Q.realdata, W, Val(p), dims)
    else
        locnorm = norm_impl(Q.realdata, Val(p), dims)
    end

    mpiop = isfinite(p) ? MPI.SUM : MPI.MAX
    if locnorm isa AbstractArray
        locnorm = convert(Array, locnorm)
    end
    @tic mpi_norm
    r = MPI.Allreduce(cpuify(locnorm), mpiop, Q.mpicomm)
    @toc mpi_norm
    isfinite(p) ? r .^ (1 // p) : r
end
LinearAlgebra.norm(Q::MPIStateArray, weighted::Bool; dims = :) =
    norm(Q, 2, weighted; dims = dims)

function LinearAlgebra.dot(
    Q1::MPIStateArray,
    Q2::MPIStateArray,
    weighted::Bool = true,
)
    @assert length(Q1.realdata) == length(Q2.realdata)

    if weighted && ~isempty(Q1.weights)
        W = @view Q1.weights[:, :, Q1.realelems]
        locnorm = weighted_dot_impl(Q1.realdata, Q2.realdata, W)
    else
        locnorm = dot_impl(Q1.realdata, Q2.realdata)
    end

    @tic mpi_dot
    r = MPI.Allreduce(locnorm, MPI.SUM, Q1.mpicomm)
    @toc mpi_dot
    return r
end

function euclidean_distance(A::MPIStateArray, B::MPIStateArray)
    # work around https://github.com/JuliaArrays/LazyArrays.jl/issues/66
    ArealQ = A.realdata
    BrealQ = B.realdata
    E = @~ (ArealQ .- BrealQ) .^ 2

    if ~isempty(A.weights)
        w = @view A.weights[:, :, A.realelems]
        E = @~ E .* w
    end

    locnorm = mapreduce(identity, +, E, init = zero(eltype(A)))
    @tic mpi_euclidean_distance
    r = sqrt(MPI.Allreduce(locnorm, MPI.SUM, A.mpicomm))
    @toc mpi_euclidean_distance
    return r
end

"""
    weightedsum(A[, states])

Compute the weighted sum of the `MPIStateArray` `A`. If `states` is specified on
the listed states are summed, otherwise all the states in `A` are used.

A typical use case for this is when the weights have been initialized with
quadrature weights from a grid, thus this becomes an integral approximation.
"""
function weightedsum(A::MPIStateArray, states = 1:size(A, 2))
    isempty(A.weights) && error("`weightedsum` requires weights")

    FT = eltype(A)
    states = SVector{length(states)}(states)

    C = @view A.data[:, states, A.realelems]
    w = @view A.weights[:, :, A.realelems]
    init = zero(DoubleFloat{FT})

    E = @~ DoubleFloat{FT}.(C) .* DoubleFloat{FT}.(w)

    locwsum = mapreduce(identity, +, E, init = init)

    @tic mpi_weightedsum
    # Need to use anomous function version of sum else MPI.jl using MPI_SUM
    r = FT(MPI.Allreduce(locwsum, (x, y) -> x + y, A.mpicomm))
    @toc mpi_weightedsum
    return r
end

# fast CPU local norm & dot implementations
function norm_impl(
    Q::SubArray{FT, N, A},
    ::Val{p},
    dims::Colon,
) where {FT, N, A <: Array, p}
    accum = isfinite(p) ? -zero(FT) : typemin(FT)
    @inbounds @simd for i in eachindex(Q)
        if isfinite(p)
            accum += abs(Q[i])^p
        else
            aQ_i = abs(Q[i])
            accum = ifelse(aQ_i > accum, aQ_i, accum)
        end
    end
    accum
end

function weighted_norm_impl(
    Q::SubArray{FT, N, A},
    W,
    ::Val{p},
    dims::Colon,
) where {FT, N, A <: Array, p}
    @assert isfinite(p)
    nq, ns, ne = size(Q)
    accum = -zero(FT)
    @inbounds for k in 1:ne, j in 1:ns
        @simd for i in 1:nq
            accum += W[i, 1, k] * abs(Q[i, j, k])^p
        end
    end
    accum
end

function dot_impl(
    Q1::SubArray{FT, N, A},
    Q2::SubArray{FT, N, A},
) where {FT, N, A <: Array}
    accum = -zero(FT)
    @inbounds @simd for i in eachindex(Q1)
        accum += Q1[i] * Q2[i]
    end
    accum
end


function weighted_dot_impl(
    Q1::SubArray{FT, N, A},
    Q2::SubArray{FT, N, A},
    W,
) where {FT, N, A <: Array}
    nq, ns, ne = size(Q1)
    accum = -zero(FT)
    @inbounds for k in 1:ne, j in 1:ns
        @simd for i in 1:nq
            accum += W[i, 1, k] * Q1[i, j, k] * Q2[i, j, k]
        end
    end
    accum
end

# GPU/generic local norm & dot implementations
function norm_impl(Q, ::Val{p}, dims = :) where {p}
    FT = eltype(Q)
    if !isfinite(p)
        f, op = abs, max
    elseif p == 1
        f, op = abs, +
    elseif p == 2
        f, op = abs2, +
    else
        f, op = x -> abs(x)^p, +
    end
    mapreduce(f, op, Q, dims = dims)
end

function weighted_norm_impl(Q, W, ::Val{p}, dims = :) where {p}
    @assert isfinite(p)
    FT = eltype(Q)
    if p == 1
        E = @~ @. W * abs(Q)
    elseif p == 2
        E = @~ @. W * abs2(Q)
    else
        E = @~ @. W * abs(Q)^p
    end
    op, init = +, zero(FT)
    reduce(op, E, init = init, dims = dims)
end

function dot_impl(Q1, Q2)
    FT = eltype(Q1)
    E = @~ @. Q1 * Q2
    mapreduce(identity, +, E, init = zero(FT))
end

weighted_dot_impl(Q1, Q2, W) = dot_impl(@~ @. W * Q1, Q2)

function Base.mapreduce(f, op, Q::MPIStateArray; kw...)
    locreduce = mapreduce(f, op, realview(Q); kw...)
    MPI.Allreduce(cpuify(locreduce), op, Q.mpicomm)
end

# Arrays and CuArrays have different reduction machinery
# until we can figure this out, add special cases to make common functions work
function Base.mapreduce(
    ::typeof(identity),
    ::Union{typeof(+), typeof(Base.add_sum)},
    Q::MPIStateArray;
    kw...,
)
    locreduce = sum(realview(Q); kw...)
    MPI.Allreduce(cpuify(locreduce), +, Q.mpicomm)
end
function Base.mapreduce(
    ::typeof(identity),
    ::typeof(min),
    Q::MPIStateArray;
    kw...,
)
    locreduce = minimum(realview(Q); kw...)
    MPI.Allreduce(cpuify(locreduce), min, Q.mpicomm)
end
function Base.mapreduce(
    ::typeof(identity),
    ::typeof(max),
    Q::MPIStateArray;
    kw...,
)
    locreduce = maximum(realview(Q); kw...)
    MPI.Allreduce(cpuify(locreduce), max, Q.mpicomm)
end


# `realview` and `device` are helpers that enable
# testing ODESolvers and LinearSolvers without using MPIStateArrays
# They could be potentially useful elsewhere and exported but probably need
# better names, for example `device` is also defined in CUDAdrv

device(::Union{Array, SArray, MArray}) = CPU()
device(Q::MPIStateArray) = device(Q.data)

realview(Q::Union{Array, SArray, MArray}) = Q
realview(Q::MPIStateArray) = Q.realdata


device(::CuArray) = CUDA()
realview(Q::CuArray) = Q

# transform all arguments of `bc` from MPIStateArrays to CuArrays
# and replace CPU function with GPU variants
function transform_broadcasted(bc::Broadcasted, ::CuArray)
    transform_cuarray(bc)
end
function transform_cuarray(bc::Broadcasted)
    Broadcasted(CuArrays.cufunc(bc.f), transform_cuarray.(bc.args), bc.axes)
end
transform_cuarray(mpisa::MPIStateArray) = mpisa.realdata
transform_cuarray(x) = x

# @init tictoc()

using KernelAbstractions.Extras: @unroll

@kernel function kernel_fillsendbuf!(
    ::Val{Np},
    ::Val{nvar},
    sendbuf,
    buf,
    vmapsend,
    nvmapsend,
) where {Np, nvar}

    i = @index(Global, Linear)
    @inbounds begin
        e, n = fldmod1(vmapsend[i], Np)
        @unroll for s in 1:nvar
            sendbuf[s, i] = buf[n, s, e]
        end
    end
end

@kernel function kernel_transferrecvbuf!(
    ::Val{Np},
    ::Val{nvar},
    buf,
    recvbuf,
    vmaprecv,
    nvmaprecv,
) where {Np, nvar}

    i = @index(Global, Linear)
    @inbounds begin
        e, n = fldmod1(vmaprecv[i], Np)
        @unroll for s in 1:nvar
            buf[n, s, e] = recvbuf[s, i]
        end
    end
end

end<|MERGE_RESOLUTION|>--- conflicted
+++ resolved
@@ -475,11 +475,7 @@
     Np = size(buf, 1)
     nvar = size(buf, 2)
 
-<<<<<<< HEAD
-    event = knl_fillsendbuf!(device(buf), 256)(
-=======
     event = kernel_fillsendbuf!(device(buf), 256)(
->>>>>>> b52a7a54
         Val(Np),
         Val(nvar),
         sendbuf,
@@ -508,11 +504,7 @@
     Np = size(buf, 1)
     nvar = size(buf, 2)
 
-<<<<<<< HEAD
-    event = knl_transferrecvbuf!(device(buf), 256)(
-=======
     event = kernel_transferrecvbuf!(device(buf), 256)(
->>>>>>> b52a7a54
         Val(Np),
         Val(nvar),
         buf,
