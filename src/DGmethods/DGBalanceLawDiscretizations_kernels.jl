using .NumericalFluxes: diffusive_boundary_penalty!, diffusive_penalty!, numerical_flux!, numerical_boundary_flux!

using Requires
@init @require CUDAnative = "be33ccc6-a3ff-5ff2-a52e-74243cff1e17" begin
  using .CUDAnative
end

# {{{ FIXME: remove this after we've figure out how to pass through to kernel
const _ξx, _ηx, _ζx = Grids._ξx, Grids._ηx, Grids._ζx
const _ξy, _ηy, _ζy = Grids._ξy, Grids._ηy, Grids._ζy
const _ξz, _ηz, _ζz = Grids._ξz, Grids._ηz, Grids._ζz
const _M, _MI = Grids._M, Grids._MI
const _x, _y, _z = Grids._x, Grids._y, Grids._z
const _JcV = Grids._JcV

const _nx, _ny, _nz = Grids._nx, Grids._ny, Grids._nz
const _sM, _vMI = Grids._sM, Grids._vMI
# }}}

"""
    volumerhs!(dg::DGModel, rhs, Q, Qvisc, auxstate,
               vgeo, t, D, elems)

Computational kernel: Evaluate the volume integrals on right-hand side of a
`DGBalanceLaw` semi-discretization.

See [`odefun!`](@ref) for usage.
"""
function volumerhs!(dg::DGModel,
                    rhs, Q, Qvisc, auxstate, vgeo, t,
<<<<<<< HEAD
                    D, elems)

  bl = dg.balancelaw
  dim = dimension(bl)
  nstate = num_state(bl)
  nviscstate = num_diffusive(bl)
  nauxstate = num_aux(bl)

  N = polynomialorder(dg.grid)
  
  
=======
                    D, elems, increment) where {dim, N, nstate, nviscstate,
                                                nauxstate}
>>>>>>> 95c6a559
  DFloat = eltype(Q)

  Nq = N + 1

  Nqk = dim == 2 ? 1 : Nq

  s_F = @shmem DFloat (3, Nq, Nq, Nqk, nstate)
  s_D = @shmem DFloat (Nq, Nq)
  l_rhs = @scratch DFloat (nstate, Nq, Nq, Nqk) 3

  source! !== nothing && (l_S = MArray{Tuple{nstate}, DFloat}(undef))
  l_Q = MArray{Tuple{nstate}, DFloat}(undef)
  l_Qvisc = MArray{Tuple{nviscstate}, DFloat}(undef)
  l_aux = MArray{Tuple{nauxstate}, DFloat}(undef)
  l_F = MArray{Tuple{3, nstate}, DFloat}(undef)

  @inbounds @loop for k in (1; threadIdx().z)
    @loop for j in (1:Nq; threadIdx().y)
      @loop for i in (1:Nq; threadIdx().x)
        s_D[i, j] = D[i, j]
      end
    end
  end

  @inbounds @loop for e in (elems; blockIdx().x)
    @loop for k in (1:Nqk; threadIdx().z)
      @loop for j in (1:Nq; threadIdx().y)
        @loop for i in (1:Nq; threadIdx().x)
          ijk = i + Nq * ((j-1) + Nq * (k-1))
          MJ = vgeo[ijk, _M, e]
          ξx, ξy, ξz = vgeo[ijk,_ξx,e], vgeo[ijk,_ξy,e], vgeo[ijk,_ξz,e]
          ηx, ηy, ηz = vgeo[ijk,_ηx,e], vgeo[ijk,_ηy,e], vgeo[ijk,_ηz,e]
          ζx, ζy, ζz = vgeo[ijk,_ζx,e], vgeo[ijk,_ζy,e], vgeo[ijk,_ζz,e]

          @unroll for s = 1:nstate
            l_rhs[s, i, j, k] = increment ? rhs[ijk, s, e] : zero(DFloat)
          end

          @unroll for s = 1:nstate
            l_Q[s] = Q[ijk, s, e]
          end

          @unroll for s = 1:nviscstate
            l_Qvisc[s] = Qvisc[ijk, s, e]
          end

          @unroll for s = 1:nauxstate
            l_aux[s] = auxstate[ijk, s, e]
          end

          flux!(bl, Grad{vars_state(bl)}(l_F), State{vars_state(bl)}(l_Q),
                State{vars_diffusive(bl)}(l_Qvisc), State{vars_aux(bl)}(l_aux), t)

          @unroll for s = 1:nstate
            s_F[1,i,j,k,s] = MJ * (ξx*l_F[1,s] + ξy*l_F[2,s] + ξz*l_F[3,s])
            s_F[2,i,j,k,s] = MJ * (ηx*l_F[1,s] + ηy*l_F[2,s] + ηz*l_F[3,s])
            s_F[3,i,j,k,s] = MJ * (ζx*l_F[1,s] + ζy*l_F[2,s] + ζz*l_F[3,s])
          end

          # if source! !== nothing
          source!(bl, State{vars_state(bl)}(l_S), State{vars_state(bl)}(l_Q),
                  State{vars_aux(bl)}(l_aux), t)

          @unroll for s = 1:nstate
            l_rhs[s, i, j, k] += l_S[s]
          end
          # end
        end
      end
    end
    @synchronize

    @unroll for s = 1:nstate
      @loop for k in (1:Nqk; threadIdx().z)
        @loop for j in (1:Nq; threadIdx().y)
          @loop for i in (1:Nq; threadIdx().x)
            ijk = i + Nq * ((j-1) + Nq * (k-1))
            MJI = vgeo[ijk, _MI, e]
            for n = 1:Nq
              Dni = s_D[n, i]
              Dnj = s_D[n, j]
              Nqk > 1 && (Dnk = s_D[n, k])
              # ξ-grid lines
              l_rhs[s, i, j, k] += MJI * Dni * s_F[1, n, j, k, s]

              # η-grid lines
              l_rhs[s, i, j, k] += MJI * Dnj * s_F[2, i, n, k, s]

              # ζ-grid lines
              Nqk > 1 && (l_rhs[s, i, j, k] += MJI * Dnk * s_F[3, i, j, n, s])
            end
          end
        end
      end
    end
    @unroll for s = 1:nstate
      @loop for k in (1:Nqk; threadIdx().z)
        @loop for j in (1:Nq; threadIdx().y)
          @loop for i in (1:Nq; threadIdx().x)
            ijk = i + Nq * ((j-1) + Nq * (k-1))
            rhs[ijk, s, e] = l_rhs[s, i, j, k]
          end
        end
      end
    end
    @synchronize
  end
  nothing
end

"""
    facerhs!(dg::DGModel, rhs, Q, Qvisc, auxstate,
             vgeo, sgeo, t, vmapM, vmapP, elemtobndy,
             elems)

Computational kernel: Evaluate the surface integrals on right-hand side of a
`DGBalanceLaw` semi-discretization.

See [`odefun!`](@ref) for usage.
"""
function facerhs!(dg::DGModel, rhs, Q, Qvisc, auxstate, vgeo, sgeo, t, vmapM, vmapP,
                  elemtobndy, elems)

  bl = dg.balancelaw
  dim = dimension(bl)
  nstate = num_state(bl)
  nviscstate = num_diffusive(bl)
  nauxstate = num_aux(bl)

  N = polynomialorder(dg.grid)

  DFloat = eltype(Q)

  if dim == 1
    Np = (N+1)
    Nfp = 1
    nface = 2
  elseif dim == 2
    Np = (N+1) * (N+1)
    Nfp = (N+1)
    nface = 4
  elseif dim == 3
    Np = (N+1) * (N+1) * (N+1)
    Nfp = (N+1) * (N+1)
    nface = 6
  end

  l_QM = MArray{Tuple{nstate}, DFloat}(undef)
  l_QviscM = MArray{Tuple{nviscstate}, DFloat}(undef)
  l_auxM = MArray{Tuple{nauxstate}, DFloat}(undef)

  l_QP = MArray{Tuple{nstate}, DFloat}(undef)
  l_QviscP = MArray{Tuple{nviscstate}, DFloat}(undef)
  l_auxP = MArray{Tuple{nauxstate}, DFloat}(undef)

  l_F = MArray{Tuple{nstate}, DFloat}(undef)

  @inbounds @loop for e in (elems; blockIdx().x)
    for f = 1:nface
      @loop for n in (1:Nfp; threadIdx().x)
        nM = (sgeo[_nx, n, f, e], sgeo[_ny, n, f, e], sgeo[_nz, n, f, e])
        sMJ, vMJI = sgeo[_sM, n, f, e], sgeo[_vMI, n, f, e]
        idM, idP = vmapM[n, f, e], vmapP[n, f, e]

        eM, eP = e, ((idP - 1) ÷ Np) + 1
        vidM, vidP = ((idM - 1) % Np) + 1,  ((idP - 1) % Np) + 1

        # Load minus side data
        @unroll for s = 1:nstate
          l_QM[s] = Q[vidM, s, eM]
        end

        @unroll for s = 1:nviscstate
          l_QviscM[s] = Qvisc[vidM, s, eM]
        end

        @unroll for s = 1:nauxstate
          l_auxM[s] = auxstate[vidM, s, eM]
        end

        # Load plus side data
        @unroll for s = 1:nstate
          l_QP[s] = Q[vidP, s, eP]
        end

        @unroll for s = 1:nviscstate
          l_QviscP[s] = Qvisc[vidP, s, eP]
        end

        @unroll for s = 1:nauxstate
          l_auxP[s] = auxstate[vidP, s, eP]
        end

        bctype = elemtobndy[f, e]
        if bctype == 0
          numerical_flux!(dg.divnumflux, bl, l_F, nM, l_QM, l_QviscM, l_auxM, l_QP, l_QviscP,
                          l_auxP, t)
        else
          numerical_boundary_flux!(dg.divnumflux, bl, l_F, nM, l_QM, l_QviscM, l_auxM, l_QP,
                                   l_QviscP, l_auxP, bctype, t)
        end

        #Update RHS
        @unroll for s = 1:nstate
          # FIXME: Should we pretch these?
          rhs[vidM, s, eM] -= vMJI * sMJ * l_F[s]
        end
      end
      # Need to wait after even faces to avoid race conditions
      f % 2 == 0 && @synchronize
    end
  end
  nothing
end

function volumeviscterms!(dg::DGModel,
                          Q, Qvisc, auxstate, vgeo, t, D,
                          elems)
  bl = dg.balancelaw
  dim = dimension(bl)
  nstate = num_state(bl)
  ngradstate = num_gradtransform(bl)
  nviscstate = num_diffusive(bl)
  nauxstate = num_aux(bl)
  states_grad = indices_state_for_gradtransform(bl)
  
  N = polynomialorder(dg.grid)
  
  DFloat = eltype(Q)

  Nq = N + 1

  Nqk = dim == 2 ? 1 : Nq

  ngradtransformstate = length(states_grad)

  s_G = @shmem DFloat (Nq, Nq, Nqk, ngradstate)
  s_D = @shmem DFloat (Nq, Nq)

  l_Q = @scratch DFloat (ngradtransformstate, Nq, Nq, Nqk) 3
  l_aux = @scratch DFloat (nauxstate, Nq, Nq, Nqk) 3
  l_G = MArray{Tuple{ngradstate}, DFloat}(undef)
  l_Qvisc = MArray{Tuple{nviscstate}, DFloat}(undef)
  l_gradG = MArray{Tuple{3, ngradstate}, DFloat}(undef)

  @inbounds @loop for k in (1; threadIdx().z)
    @loop for j in (1:Nq; threadIdx().y)
      @loop for i in (1:Nq; threadIdx().x)
        s_D[i, j] = D[i, j]
      end
    end
  end

  @inbounds @loop for e in (elems; blockIdx().x)
    @loop for k in (1:Nqk; threadIdx().z)
      @loop for j in (1:Nq; threadIdx().y)
        @loop for i in (1:Nq; threadIdx().x)
          ijk = i + Nq * ((j-1) + Nq * (k-1))
          @unroll for s = 1:ngradtransformstate
            l_Q[s, i, j, k] = Q[ijk, states_grad[s], e]
          end

          @unroll for s = 1:nauxstate
            l_aux[s, i, j, k] = auxstate[ijk, s, e]
          end

          gradtransform!(bl, State{vars_gradtransform(bl)}(l_G), State{vars_state(bl)}(l_Q[:, i, j, k]),
                     State{vars_aux(bl)}(l_aux[:, i, j, k]), t)
          @unroll for s = 1:ngradstate
            s_G[i, j, k, s] = l_G[s]
          end
        end
      end
    end
    @synchronize

    # Compute gradient of each state
    @loop for k in (1:Nqk; threadIdx().z)
      @loop for j in (1:Nq; threadIdx().y)
        @loop for i in (1:Nq; threadIdx().x)
          ijk = i + Nq * ((j-1) + Nq * (k-1))
          ξx, ξy, ξz = vgeo[ijk, _ξx, e], vgeo[ijk, _ξy, e], vgeo[ijk, _ξz, e]
          ηx, ηy, ηz = vgeo[ijk, _ηx, e], vgeo[ijk, _ηy, e], vgeo[ijk, _ηz, e]
          ζx, ζy, ζz = vgeo[ijk, _ζx, e], vgeo[ijk, _ζy, e], vgeo[ijk, _ζz, e]

          @unroll for s = 1:ngradstate
            Gξ = Gη = Gζ = zero(DFloat)
            @unroll for n = 1:Nq
              Din = s_D[i, n]
              Djn = s_D[j, n]
              Nqk > 1 && (Dkn = s_D[k, n])

              Gξ += Din * s_G[n, j, k, s]
              Gη += Djn * s_G[i, n, k, s]
              Nqk > 1 && (Gζ += Dkn * s_G[i, j, n, s])
            end
            l_gradG[1, s] = ξx * Gξ + ηx * Gη + ζx * Gζ
            l_gradG[2, s] = ξy * Gξ + ηy * Gη + ζy * Gζ
            l_gradG[3, s] = ξz * Gξ + ηz * Gη + ζz * Gζ
          end

          diffusive!(bl, State{vars_diffusive(bl)}(l_Qvisc), Grad{vars_gradtransform(bl)}(l_gradG),
                     State{vars_state(bl)}(l_Q[:, i, j, k]), State{vars_aux(bl)}(l_aux[:, i, j, k]), t)

          @unroll for s = 1:nviscstate
            Qvisc[ijk, s, e] = l_Qvisc[s]
          end
        end
      end
    end
    @synchronize
  end
end

function faceviscterms!(dg::DGModel,
                        Q, Qvisc, auxstate, vgeo, sgeo, t, vmapM, vmapP,
                        elemtobndy, elems) 
  bl = dg.balancelaw
  dim = dimension(bl)
  nstate = num_state(bl)
  ngradstate = num_gradtransform(bl)
  nviscstate = num_diffusive(bl)
  nauxstate = num_aux(bl)
  states_grad = indices_state_for_gradtransform(bl)
  
  N = polynomialorder(dg.grid)
  DFloat = eltype(Q)

  if dim == 1
    Np = (N+1)
    Nfp = 1
    nface = 2
  elseif dim == 2
    Np = (N+1) * (N+1)
    Nfp = (N+1)
    nface = 4
  elseif dim == 3
    Np = (N+1) * (N+1) * (N+1)
    Nfp = (N+1) * (N+1)
    nface = 6
  end

  ngradtransformstate = length(states_grad)

  l_QM = MArray{Tuple{ngradtransformstate}, DFloat}(undef)
  l_auxM = MArray{Tuple{nauxstate}, DFloat}(undef)
  l_GM = MArray{Tuple{ngradstate}, DFloat}(undef)

  l_QP = MArray{Tuple{ngradtransformstate}, DFloat}(undef)
  l_auxP = MArray{Tuple{nauxstate}, DFloat}(undef)
  l_GP = MArray{Tuple{ngradstate}, DFloat}(undef)

  l_Qvisc = MArray{Tuple{nviscstate}, DFloat}(undef)

  @inbounds @loop for e in (elems; blockIdx().x)
    for f = 1:nface
      @loop for n in (1:Nfp; threadIdx().x)
        nM = (sgeo[_nx, n, f, e], sgeo[_ny, n, f, e], sgeo[_nz, n, f, e])
        sMJ, vMJI = sgeo[_sM, n, f, e], sgeo[_vMI, n, f, e]
        idM, idP = vmapM[n, f, e], vmapP[n, f, e]

        eM, eP = e, ((idP - 1) ÷ Np) + 1
        vidM, vidP = ((idM - 1) % Np) + 1,  ((idP - 1) % Np) + 1

        # Load minus side data
        @unroll for s = 1:ngradtransformstate
          l_QM[s] = Q[vidM, states_grad[s], eM]
        end

        @unroll for s = 1:nauxstate
          l_auxM[s] = auxstate[vidM, s, eM]
        end

        gradtransform!(bl, State{vars_gradtransform(bl)}(l_GM), State{vars_state(bl)}(l_QM),
                   State{vars_aux(bl)}(l_auxM), t)

        # Load plus side data
        @unroll for s = 1:ngradtransformstate
          l_QP[s] = Q[vidP, states_grad[s], eP]
        end

        @unroll for s = 1:nauxstate
          l_auxP[s] = auxstate[vidP, s, eP]
        end

        gradtransform!(bl, State{vars_gradtransform(bl)}(l_GP), State{vars_state(bl)}(l_QP),
                   State{vars_aux(bl)}(l_auxP), t)

        bctype = elemtobndy[f, e]
        if bctype == 0
          diffusive_penalty!(dg.gradnumflux, bl, l_Qvisc, nM, l_GM, l_QM, l_auxM, l_GP,
                                  l_QP, l_auxP, t)
        else
          diffusive_boundary_penalty!(dg.gradnumflux, bl, l_Qvisc, nM, l_GM, l_QM, l_auxM,
                                           l_GP, l_QP, l_auxP, bctype, t)
        end

        @unroll for s = 1:nviscstate
          Qvisc[vidM, s, eM] += vMJI * sMJ * l_Qvisc[s]
        end
      end
      # Need to wait after even faces to avoid race conditions
      f % 2 == 0 && @synchronize
    end
  end
  nothing
end




"""
    initauxstate!(dg::DGModel, auxstate, vgeo, elems)

Computational kernel: Initialize the auxiliary state

See [`DGBalanceLaw`](@ref) for usage.
"""
function initauxstate!(dg::DGModel, auxstate, vgeo, elems)

  bl = dg.balancelaw
  dim = dimension(bl)
  nauxstate = num_aux(bl)

  N = polynomialorder(dg.grid)
  
  DFloat = eltype(auxstate)

  Nq = N + 1
  Nqk = dim == 2 ? 1 : Nq
  Np = Nq * Nq * Nqk

  l_aux = MArray{Tuple{nauxstate}, DFloat}(undef)

  @inbounds @loop for e in (elems; blockIdx().x)
    @loop for n in (1:Np; threadIdx().x)
      coords = vgeo[n, _x, e], vgeo[n, _y, e], vgeo[n, _z, e]
      @unroll for s = 1:nauxstate
        l_aux[s] = auxstate[n, s, e]
      end

      init_aux!(bl, State{vars_aux(bl)}(l_aux), coords)

      @unroll for s = 1:nauxstate
        auxstate[n, s, e] = l_aux[s]
      end
    end
  end
end

"""
    elem_grad_field!(::Val{dim}, ::Val{N}, ::Val{nstate}, Q, vgeo, D, elems, s,
                     sx, sy, sz) where {dim, N, nstate}

Computational kernel: Compute the element gradient of state `s` of `Q` and store
it in `sx`, `sy`, and `sz` of `Q`.

!!! warning

    This does not compute a DG gradient, but only over the element. If ``Q_s``
    is discontinuous you may want to consider another approach.

"""
function elem_grad_field!(::Val{dim}, ::Val{N}, ::Val{nstate}, Q, vgeo,
                          D, elems, s, sx, sy, sz) where {dim, N, nstate}

  DFloat = eltype(vgeo)

  Nq = N + 1

  Nqk = dim == 2 ? 1 : Nq

  s_f = @shmem DFloat (Nq, Nq, Nqk)
  s_D = @shmem DFloat (Nq, Nq)

  l_fξ = @scratch DFloat (Nq, Nq, Nqk) 3
  l_fη = @scratch DFloat (Nq, Nq, Nqk) 3
  l_fζ = @scratch DFloat (Nq, Nq, Nqk) 3

  @inbounds @loop for k in (1; threadIdx().z)
    @loop for j in (1:Nq; threadIdx().y)
      @loop for i in (1:Nq; threadIdx().x)
        s_D[i, j] = D[i, j]
      end
    end
  end

  @inbounds @loop for e in (elems; blockIdx().x)
    @loop for k in (1:Nqk; threadIdx().z)
      @loop for j in (1:Nq; threadIdx().y)
        @loop for i in (1:Nq; threadIdx().x)
          ijk = i + Nq * ((j-1) + Nq * (k-1))
          s_f[i, j, k] = Q[ijk, s, e]
        end
      end
    end
    @synchronize

    # reference gradient
    @loop for k in (1:Nqk; threadIdx().z)
      @loop for j in (1:Nq; threadIdx().y)
        @loop for i in (1:Nq; threadIdx().x)
          l_fξ[i, j, k] = 0
          l_fη[i, j, k] = 0
          l_fζ[i, j, k] = 0
          @unroll for n = 1:Nq
            Din = s_D[i, n]
            Djn = s_D[j, n]
            Nqk > 1 && (Dkn = s_D[k, n])

            # ξ-grid lines
            l_fξ[i, j, k] += Din * s_f[n, j, k]

            # η-grid lines
            l_fη[i, j, k] += Djn * s_f[i, n, k]

            # ζ-grid lines
            Nqk > 1 && (l_fζ[i, j, k] += Dkn * s_f[i, j, n])
          end
        end
      end
    end

    # Physical gradient
    @loop for k in (1:Nqk; threadIdx().z)
      @loop for j in (1:Nq; threadIdx().y)
        @loop for i in (1:Nq; threadIdx().x)
          ijk = i + Nq * ((j-1) + Nq * (k-1))

          ξx, ξy, ξz = vgeo[ijk, _ξx, e], vgeo[ijk, _ξy, e], vgeo[ijk, _ξz, e]
          ηx, ηy, ηz = vgeo[ijk, _ηx, e], vgeo[ijk, _ηy, e], vgeo[ijk, _ηz, e]
          ζx, ζy, ζz = vgeo[ijk, _ζx, e], vgeo[ijk, _ζy, e], vgeo[ijk, _ζz, e]

          Q[ijk, sx, e] = ξx * l_fξ[ijk] + ηx * l_fη[ijk] + ζx * l_fζ[ijk]
          Q[ijk, sy, e] = ξy * l_fξ[ijk] + ηy * l_fη[ijk] + ζy * l_fζ[ijk]
          Q[ijk, sz, e] = ξz * l_fξ[ijk] + ηz * l_fη[ijk] + ζz * l_fζ[ijk]
        end
      end
    end
    @synchronize
  end
end

"""
    knl_dof_iteration!(::Val{dim}, ::Val{N}, ::Val{nRstate}, ::Val{nstate},
                       ::Val{nviscstate}, ::Val{nauxstate}, dof_fun!, R, Q,
                       QV, auxstate, elems) where {dim, N, nRstate, nstate,
                                                   nviscstate, nauxstate}

Computational kernel: fill postprocessing array

See [`DGBalanceLaw`](@ref) for usage.
"""
function knl_dof_iteration!(::Val{dim}, ::Val{N}, ::Val{nRstate}, ::Val{nstate},
                            ::Val{nviscstate}, ::Val{nauxstate}, dof_fun!, R, Q,
                            QV, auxstate, elems) where {dim, N, nRstate, nstate,
                                                        nviscstate, nauxstate}
  DFloat = eltype(R)

  Nq = N + 1

  Nqk = dim == 2 ? 1 : Nq

  Np = Nq * Nq * Nqk

  l_R = MArray{Tuple{nRstate}, DFloat}(undef)
  l_Q = MArray{Tuple{nstate}, DFloat}(undef)
  l_Qvisc = MArray{Tuple{nviscstate}, DFloat}(undef)
  l_aux = MArray{Tuple{nauxstate}, DFloat}(undef)

  @inbounds @loop for e in (elems; blockIdx().x)
    @loop for n in (1:Np; threadIdx().x)
      @unroll for s = 1:nRstate
        l_R[s] = R[n, s, e]
      end

      @unroll for s = 1:nstate
        l_Q[s] = Q[n, s, e]
      end

      @unroll for s = 1:nviscstate
        l_Qvisc[s] = QV[n, s, e]
      end

      @unroll for s = 1:nauxstate
        l_aux[s] = auxstate[n, s, e]
      end

      dof_fun!(l_R, l_Q, l_Qvisc, l_aux)

      @unroll for s = 1:nRstate
        R[n, s, e] = l_R[s]
      end
    end
  end
end

"""
    knl_indefinite_stack_integral!(::Val{dim}, ::Val{N}, ::Val{nstate},
                                            ::Val{nauxstate}, ::Val{nvertelem},
                                            int_knl!, Q, auxstate, vgeo, Imat,
                                            elems, ::Val{outstate}
                                           ) where {dim, N, nstate, nauxstate,
                                                    outstate, nvertelem}

Computational kernel: compute indefinite integral along the vertical stack

See [`DGBalanceLaw`](@ref) for usage.
"""
function knl_indefinite_stack_integral!(::Val{dim}, ::Val{N}, ::Val{nstate},
                                        ::Val{nauxstate}, ::Val{nvertelem},
                                        int_knl!, P, Q, auxstate, vgeo, Imat,
                                        elems, ::Val{outstate}
                                       ) where {dim, N, nstate, nauxstate,
                                                outstate, nvertelem}
  DFloat = eltype(Q)

  Nq = N + 1
  Nqj = dim == 2 ? 1 : Nq

  nout = length(outstate)

  l_Q = MArray{Tuple{nstate}, DFloat}(undef)
  l_aux = MArray{Tuple{nauxstate}, DFloat}(undef)
  l_knl = MArray{Tuple{nout, Nq}, DFloat}(undef)
  # note that k is the second not 4th index (since this is scratch memory and k
  # needs to be persistent across threads)
  l_int = @scratch DFloat (nout, Nq, Nq, Nqj) 2

  s_I = @shmem DFloat (Nq, Nq)

  @inbounds @loop for k in (1; threadIdx().z)
    @loop for i in (1:Nq; threadIdx().x)
      @unroll for n = 1:Nq
        s_I[i, n] = Imat[i, n]
      end
    end
  end
  @synchronize

  @inbounds @loop for eh in (elems; blockIdx().x)
    # Initialize the constant state at zero
    @loop for j in (1:Nqj; threadIdx().y)
      @loop for i in (1:Nq; threadIdx().x)
        @unroll for k in 1:Nq
          @unroll for s = 1:nout
            l_int[s, k, i, j] = 0
          end
        end
      end
    end
    # Loop up the stack of elements
    for ev = 1:nvertelem
      e = ev + (eh - 1) * nvertelem

      # Evaluate the integral kernel at each DOF in the slabk
      @loop for j in (1:Nqj; threadIdx().y)
        @loop for i in (1:Nq; threadIdx().x)
          # loop up the pencil
          @unroll for k in 1:Nq
            ijk = i + Nq * ((j-1) + Nqj * (k-1))
            Jc = vgeo[ijk, _JcV, e]
            @unroll for s = 1:nstate
              l_Q[s] = Q[ijk, s, e]
            end

            @unroll for s = 1:nauxstate
              l_aux[s] = auxstate[ijk, s, e]
            end

            int_knl!(view(l_knl, :, k), l_Q, l_aux)

            # multiply in the curve jacobian
            @unroll for s = 1:nout
              l_knl[s, k] *= Jc
            end
          end

          # Evaluate the integral up the element
          @unroll for s = 1:nout
            @unroll for k in 1:Nq
              @unroll for n in 1:Nq
                l_int[s, k, i, j] += s_I[k, n] * l_knl[s, n]
              end
            end
          end

          # Store out to memory and reset the background value for next element
          @unroll for k in 1:Nq
            ijk = i + Nq * ((j-1) + Nqj * (k-1))
            @unroll for ind_out = 1:nout
              s = outstate[ind_out]
              P[ijk, s, e] = l_int[ind_out, k, i, j]
              l_int[ind_out, k, i, j] = l_int[ind_out, Nq, i, j]
            end
          end
        end
      end
    end
  end
  nothing
end

function knl_reverse_indefinite_stack_integral!(::Val{dim}, ::Val{N},
                                                ::Val{nvertelem}, P, elems,
                                                ::Val{outstate},
                                                ::Val{instate}
                                               ) where {dim, N, outstate,
                                                        instate, nvertelem}
  DFloat = eltype(P)

  Nq = N + 1
  Nqj = dim == 2 ? 1 : Nq

  nout = length(outstate)

  # note that k is the second not 4th index (since this is scratch memory and k
  # needs to be persistent across threads)
  l_T = MArray{Tuple{nout}, DFloat}(undef)
  l_V = MArray{Tuple{nout}, DFloat}(undef)

  @inbounds @loop for eh in (elems; blockIdx().x)
    # Initialize the constant state at zero
    @loop for j in (1:Nqj; threadIdx().y)
      @loop for i in (1:Nq; threadIdx().x)
        ijk = i + Nq * ((j-1) + Nqj * (Nq-1))
        et = nvertelem + (eh - 1) * nvertelem
        @unroll for s = 1:nout
          l_T[s] = P[ijk, instate[s], et]
        end

        # Loop up the stack of elements
        for ev = 1:nvertelem
          e = ev + (eh - 1) * nvertelem
          @unroll for k in 1:Nq
            ijk = i + Nq * ((j-1) + Nqj * (k-1))
            @unroll for s = 1:nout
              l_V[s] = P[ijk, instate[s], e]
            end
            @unroll for s = 1:nout
              P[ijk, outstate[s], e] = l_T[s] - l_V[s]
            end
          end
        end
      end
    end
  end
  nothing
end<|MERGE_RESOLUTION|>--- conflicted
+++ resolved
@@ -28,8 +28,7 @@
 """
 function volumerhs!(dg::DGModel,
                     rhs, Q, Qvisc, auxstate, vgeo, t,
-<<<<<<< HEAD
-                    D, elems)
+                    D, elems, increment)
 
   bl = dg.balancelaw
   dim = dimension(bl)
@@ -39,11 +38,6 @@
 
   N = polynomialorder(dg.grid)
   
-  
-=======
-                    D, elems, increment) where {dim, N, nstate, nviscstate,
-                                                nauxstate}
->>>>>>> 95c6a559
   DFloat = eltype(Q)
 
   Nq = N + 1
