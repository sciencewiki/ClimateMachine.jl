--- conflicted
+++ resolved
@@ -125,21 +125,6 @@
 
 """
     setup_atmos_default_diagnostics(
-<<<<<<< HEAD
-            interval::Int,
-            out_prefix::String;
-            writer::AbstractWriter,
-            interpol = nothing,
-            project  = true)
-
-Create and return a `DiagnosticsGroup` containing the "AtmosDefault"
-diagnostics, currently a set of diagnostics developed for DYCOMS. All
-the diagnostics in the group will run at the specified `interval`, be
-interpolated to the specified boundaries and resolution, and
-will be written to files prefixed by `out_prefix` using `writer`.
-
-TODO: this will be refactored soon.
-=======
         interval::String,
         out_prefix::String;
         writer = NetCDFWriter(),
@@ -151,7 +136,6 @@
 diagnostics. All the diagnostics in the group will run at the specified
 `interval`, be interpolated to the specified boundaries and resolution,
 and will be written to files prefixed by `out_prefix` using `writer`.
->>>>>>> b52a7a54
 """
 function setup_atmos_default_diagnostics(
     interval::String,
