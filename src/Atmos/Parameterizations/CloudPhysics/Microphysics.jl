"""
    one-moment bulk Microphysics scheme

Microphysics parameterization based on the ideas of Kessler_1995:
  - condensation/evaporation as relaxation to equilibrium
  - autoconversion
  - accretion
  - rain evaporation
  - rain terminal velocity
"""
module Microphysics

using ClimateMachine.MoistThermodynamics
using CLIMAParameters
using CLIMAParameters.Planet: ρ_cloud_liq, R_v, grav
using CLIMAParameters.Atmos.Microphysics:
    C_drag,
    MP_n_0,
    K_therm,
    τ_cond_evap,
    τ_sub_resub,
    τ_acnv,
    q_liq_threshold,
    E_col,
    D_vapor,
    ν_air,
    N_Sc,
    a_vent,
    b_vent

const APS = AbstractParameterSet

# rain fall speed
export terminal_velocity_single_drop_coeff
export terminal_velocity

# rates of conversion between microphysics categories
export conv_q_vap_to_q_liq
export conv_q_vap_to_q_ice
export conv_q_liq_to_q_rai_acnv
export conv_q_liq_to_q_rai_accr
export conv_q_rai_to_q_vap

"""
    terminal_velocity_single_drop_coeff(ρ)

where:
  - `ρ` is the density of air

Returns the proportionality coefficient between terminal velocity of an
individual water drop and the square root of its radius * g.
"""
function terminal_velocity_single_drop_coeff(
    param_set::APS,
    ρ::FT,
) where {FT <: Real}
    _ρ_cloud_liq::FT = ρ_cloud_liq(param_set)
    _C_drag::FT = C_drag(param_set)

    # terminal_vel_of_individual_drop = v_drop_coeff * (g * drop_radius)^(1/2)
    return sqrt(FT(8 / 3) / _C_drag * (_ρ_cloud_liq / ρ - FT(1)))
end

"""
    terminal_velocity(q_rai, ρ)

where:
  - `q_rai` - rain water specific humidity
  - `ρ`     - density of air

Returns the mass weighted average rain terminal velocity assuming
Marshall Palmer 1948 distribution of rain drops.
"""
function terminal_velocity(param_set::APS, q_rai::FT, ρ::FT) where {FT <: Real}

    rain_w = FT(0)

    if q_rai > FT(0)
<<<<<<< HEAD
        v_c = terminal_velocity_single_drop_coeff(ρ)
        # gamma(9/2)
        gamma_9_2 = FT(11.631728396567448)

        lambda::FT = (FT(8) * π * ρ_cloud_liq * MP_n_0 / ρ / q_rai)^FT(1 / 4)
        rain_w = gamma_9_2 * v_c / FT(6) * sqrt(grav / lambda)
=======
        v_c = terminal_velocity_single_drop_coeff(param_set, ρ)
        # gamma(9/2)
        gamma_9_2 = FT(11.631728396567448)
        _grav::FT = grav(param_set)
        _ρ_cloud_liq::FT = ρ_cloud_liq(param_set)
        _MP_n_0::FT = MP_n_0(param_set)

        lambda::FT = (FT(8) * π * _ρ_cloud_liq * _MP_n_0 / ρ / q_rai)^FT(1 / 4)
        rain_w = gamma_9_2 * v_c / FT(6) * sqrt(_grav / lambda)
>>>>>>> b52a7a54
    end

    return rain_w
end

"""
    conv_q_vap_to_q_liq(q_sat, q)

where:
- `q_sat` - PhasePartition at equilibrium
- `q`     - current PhasePartition

Returns the q_liq tendency due to condensation/evaporation.
The tendency is obtained assuming a relaxation to equilibrium with
constant timescale.
"""
function conv_q_vap_to_q_liq(
    param_set::APS,
    q_sat::PhasePartition{FT},
    q::PhasePartition{FT},
) where {FT <: Real}
    _τ_cond_evap::FT = τ_cond_evap(param_set)
    return (q_sat.liq - q.liq) / _τ_cond_evap
end

<<<<<<< HEAD
    return (q_sat.liq - q.liq) / τ_cond_evap
end

"""
    conv_q_vap_to_q_ice(q_sat, q)

where:
- `q_sat` - PhasePartition at equilibrium
- `q`     - current PhasePartition

=======
"""
    conv_q_vap_to_q_ice(q_sat, q)

where:
- `q_sat` - PhasePartition at equilibrium
- `q`     - current PhasePartition

>>>>>>> b52a7a54
Returns the q_ice tendency due to condensation/evaporation.
The tendency is obtained assuming a relaxation to equilibrium with
constant timescale.
"""
function conv_q_vap_to_q_ice(
<<<<<<< HEAD
=======
    param_set::APS,
>>>>>>> b52a7a54
    q_sat::PhasePartition{FT},
    q::PhasePartition{FT},
) where {FT <: Real}

<<<<<<< HEAD
    return (q_sat.ice - q.ice) / τ_sub_resub
=======
    _τ_sub_resub::FT = τ_sub_resub(param_set)
    return (q_sat.ice - q.ice) / _τ_sub_resub
>>>>>>> b52a7a54
end

"""
    conv_q_liq_to_q_rai_acnv(q_liq)

where:
- `q_liq` - is the liquid water specific humidity

Returns the q_rai tendency due to collisions between cloud droplets
(autoconversion) parametrized following Kessler 1995.
"""
function conv_q_liq_to_q_rai_acnv(param_set::APS, q_liq::FT) where {FT <: Real}

    _τ_acnv::FT = τ_acnv(param_set)
    _q_liq_threshold::FT = q_liq_threshold(param_set)
    return max(FT(0), q_liq - _q_liq_threshold) / _τ_acnv
end


"""
    conv_q_liq_to_q_rai_accr(param_set, q_liq, q_rai, ρ)

where:
- `param_set` - is an `AbstractParameterSet`
- `q_liq` - is the liquid water specific humidity
- `q_rai` - is the rain water specific humidity
- `ρ` - is the density of air

Returns the q_rai tendency due to collisions between cloud droplets
and rain drops (accretion) parametrized following Kessler 1995.
"""
function conv_q_liq_to_q_rai_accr(
    param_set::APS,
    q_liq::FT,
    q_rai::FT,
    ρ::FT,
) where {FT <: Real}

    accr_rate = FT(0)
<<<<<<< HEAD

    if (q_rai > FT(0) && q_liq > FT(0))
        # terminal_vel_of_individual_drop = v_drop_coeff * drop_radius^(1/2)
        v_c = terminal_velocity_single_drop_coeff(ρ)
=======
    _MP_n_0::FT = MP_n_0(param_set)
    _E_col::FT = E_col(param_set)
    _ρ_cloud_liq::FT = ρ_cloud_liq(param_set)
    _grav::FT = grav(param_set)

    if (q_rai > FT(0) && q_liq > FT(0))
        # terminal_vel_of_individual_drop = v_drop_coeff * drop_radius^(1/2)
        v_c = terminal_velocity_single_drop_coeff(param_set, ρ)
>>>>>>> b52a7a54

        #gamma(7/2)
        gamma_7_2 = FT(3.3233509704478426)

        accr_coeff::FT =
            gamma_7_2 *
            FT(8)^FT(-7 / 8) *
            π^FT(1 / 8) *
            v_c *
<<<<<<< HEAD
            E_col *
            (ρ / ρ_cloud_liq)^FT(7 / 8)

        accr_rate =
            accr_coeff *
            FT(MP_n_0)^FT(1 / 8) *
            sqrt(FT(grav)) *
=======
            _E_col *
            (ρ / _ρ_cloud_liq)^FT(7 / 8)

        accr_rate =
            accr_coeff *
            _MP_n_0^FT(1 / 8) *
            sqrt(_grav) *
>>>>>>> b52a7a54
            q_liq *
            q_rai^FT(7 / 8)
    end
    return accr_rate
end

"""
    conv_q_rai_to_q_vap(q_rai, q, T, p, ρ)

where:
 - q_rai - rain water specific humidity
 - q - current PhasePartition
 - T - temperature
 - p - pressure
 - ρ - air density

Returns the q_rai tendency due to rain evaporation. Parameterized following
Smolarkiewicz and Grabowski 1996.
"""
function conv_q_rai_to_q_vap(
    param_set::APS,
    qr::FT,
    q::PhasePartition{FT},
    T::FT,
    p::FT,
    ρ::FT,
) where {FT <: Real}

    evap_rate = FT(0)
<<<<<<< HEAD

    if qr > FT(0)
        qv_sat = q_vap_saturation(T, ρ, q)
        q_v = q.tot - q.liq - q.ice
        S = q_v / qv_sat - FT(1)

        L = latent_heat_vapor(T)
        p_vs = saturation_vapor_pressure(T, Liquid())
        G::FT =
            FT(1) /
            (L / K_therm / T * (L / R_v / T - FT(1)) + R_v * T / D_vapor / p_vs)

        # gamma(11/4)
        gamma_11_4 = FT(1.6083594219855457)
        N_Sc::FT = ν_air / D_vapor
        v_c = terminal_velocity_single_drop_coeff(ρ)

        av::FT = sqrt(2 * π) * a_vent * sqrt(ρ / ρ_cloud_liq)
=======
    _R_v = R_v(param_set)
    _D_vapor = D_vapor(param_set)
    _ν_air = ν_air(param_set)
    _grav = grav(param_set)
    _ρ_cloud_liq = ρ_cloud_liq(param_set)
    _N_Sc::FT = N_Sc(param_set)
    _b_vent::FT = b_vent(param_set)
    _a_vent::FT = a_vent(param_set)
    _K_therm::FT = K_therm(param_set)
    _MP_n_0::FT = MP_n_0(param_set)

    if qr > FT(0)
        qv_sat = q_vap_saturation(param_set, T, ρ, q)
        q_v = q.tot - q.liq - q.ice
        S = q_v / qv_sat - FT(1)

        L = latent_heat_vapor(param_set, T)
        p_vs = saturation_vapor_pressure(param_set, T, Liquid())
        G::FT =
            FT(1) / (
                L / _K_therm / T * (L / _R_v / T - FT(1)) +
                _R_v * T / _D_vapor / p_vs
            )

        # gamma(11/4)
        gamma_11_4 = FT(1.6083594219855457)
        v_c = terminal_velocity_single_drop_coeff(param_set, ρ)

        av::FT = sqrt(2 * π) * _a_vent * sqrt(ρ / _ρ_cloud_liq)
>>>>>>> b52a7a54
        bv::FT =
            FT(2)^FT(7 / 16) *
            gamma_11_4 *
            π^FT(5 / 16) *
<<<<<<< HEAD
            b_vent *
            (N_Sc)^FT(1 / 3) *
            sqrt(v_c) *
            (ρ / ρ_cloud_liq)^FT(11 / 16)

        F::FT =
            av * sqrt(qr) +
            bv * grav^FT(1 / 4) / (MP_n_0)^FT(3 / 16) / sqrt(ν_air) *
            qr^FT(11 / 16)

        evap_rate = min(FT(0), S * F * G * sqrt(MP_n_0) / ρ)
=======
            _b_vent *
            (_N_Sc)^FT(1 / 3) *
            sqrt(v_c) *
            (ρ / _ρ_cloud_liq)^FT(11 / 16)

        F::FT =
            av * sqrt(qr) +
            bv * _grav^FT(1 / 4) / (_MP_n_0)^FT(3 / 16) / sqrt(_ν_air) *
            qr^FT(11 / 16)

        evap_rate = min(FT(0), S * F * G * sqrt(_MP_n_0) / ρ)
>>>>>>> b52a7a54
    end
    return evap_rate
end
end #module Microphysics.jl<|MERGE_RESOLUTION|>--- conflicted
+++ resolved
@@ -76,14 +76,6 @@
     rain_w = FT(0)
 
     if q_rai > FT(0)
-<<<<<<< HEAD
-        v_c = terminal_velocity_single_drop_coeff(ρ)
-        # gamma(9/2)
-        gamma_9_2 = FT(11.631728396567448)
-
-        lambda::FT = (FT(8) * π * ρ_cloud_liq * MP_n_0 / ρ / q_rai)^FT(1 / 4)
-        rain_w = gamma_9_2 * v_c / FT(6) * sqrt(grav / lambda)
-=======
         v_c = terminal_velocity_single_drop_coeff(param_set, ρ)
         # gamma(9/2)
         gamma_9_2 = FT(11.631728396567448)
@@ -93,7 +85,6 @@
 
         lambda::FT = (FT(8) * π * _ρ_cloud_liq * _MP_n_0 / ρ / q_rai)^FT(1 / 4)
         rain_w = gamma_9_2 * v_c / FT(6) * sqrt(_grav / lambda)
->>>>>>> b52a7a54
     end
 
     return rain_w
@@ -119,10 +110,6 @@
     return (q_sat.liq - q.liq) / _τ_cond_evap
 end
 
-<<<<<<< HEAD
-    return (q_sat.liq - q.liq) / τ_cond_evap
-end
-
 """
     conv_q_vap_to_q_ice(q_sat, q)
 
@@ -130,34 +117,18 @@
 - `q_sat` - PhasePartition at equilibrium
 - `q`     - current PhasePartition
 
-=======
-"""
-    conv_q_vap_to_q_ice(q_sat, q)
-
-where:
-- `q_sat` - PhasePartition at equilibrium
-- `q`     - current PhasePartition
-
->>>>>>> b52a7a54
 Returns the q_ice tendency due to condensation/evaporation.
 The tendency is obtained assuming a relaxation to equilibrium with
 constant timescale.
 """
 function conv_q_vap_to_q_ice(
-<<<<<<< HEAD
-=======
-    param_set::APS,
->>>>>>> b52a7a54
+    param_set::APS,
     q_sat::PhasePartition{FT},
     q::PhasePartition{FT},
 ) where {FT <: Real}
 
-<<<<<<< HEAD
-    return (q_sat.ice - q.ice) / τ_sub_resub
-=======
     _τ_sub_resub::FT = τ_sub_resub(param_set)
     return (q_sat.ice - q.ice) / _τ_sub_resub
->>>>>>> b52a7a54
 end
 
 """
@@ -197,12 +168,6 @@
 ) where {FT <: Real}
 
     accr_rate = FT(0)
-<<<<<<< HEAD
-
-    if (q_rai > FT(0) && q_liq > FT(0))
-        # terminal_vel_of_individual_drop = v_drop_coeff * drop_radius^(1/2)
-        v_c = terminal_velocity_single_drop_coeff(ρ)
-=======
     _MP_n_0::FT = MP_n_0(param_set)
     _E_col::FT = E_col(param_set)
     _ρ_cloud_liq::FT = ρ_cloud_liq(param_set)
@@ -211,7 +176,6 @@
     if (q_rai > FT(0) && q_liq > FT(0))
         # terminal_vel_of_individual_drop = v_drop_coeff * drop_radius^(1/2)
         v_c = terminal_velocity_single_drop_coeff(param_set, ρ)
->>>>>>> b52a7a54
 
         #gamma(7/2)
         gamma_7_2 = FT(3.3233509704478426)
@@ -221,15 +185,6 @@
             FT(8)^FT(-7 / 8) *
             π^FT(1 / 8) *
             v_c *
-<<<<<<< HEAD
-            E_col *
-            (ρ / ρ_cloud_liq)^FT(7 / 8)
-
-        accr_rate =
-            accr_coeff *
-            FT(MP_n_0)^FT(1 / 8) *
-            sqrt(FT(grav)) *
-=======
             _E_col *
             (ρ / _ρ_cloud_liq)^FT(7 / 8)
 
@@ -237,7 +192,6 @@
             accr_coeff *
             _MP_n_0^FT(1 / 8) *
             sqrt(_grav) *
->>>>>>> b52a7a54
             q_liq *
             q_rai^FT(7 / 8)
     end
@@ -267,26 +221,6 @@
 ) where {FT <: Real}
 
     evap_rate = FT(0)
-<<<<<<< HEAD
-
-    if qr > FT(0)
-        qv_sat = q_vap_saturation(T, ρ, q)
-        q_v = q.tot - q.liq - q.ice
-        S = q_v / qv_sat - FT(1)
-
-        L = latent_heat_vapor(T)
-        p_vs = saturation_vapor_pressure(T, Liquid())
-        G::FT =
-            FT(1) /
-            (L / K_therm / T * (L / R_v / T - FT(1)) + R_v * T / D_vapor / p_vs)
-
-        # gamma(11/4)
-        gamma_11_4 = FT(1.6083594219855457)
-        N_Sc::FT = ν_air / D_vapor
-        v_c = terminal_velocity_single_drop_coeff(ρ)
-
-        av::FT = sqrt(2 * π) * a_vent * sqrt(ρ / ρ_cloud_liq)
-=======
     _R_v = R_v(param_set)
     _D_vapor = D_vapor(param_set)
     _ν_air = ν_air(param_set)
@@ -316,24 +250,10 @@
         v_c = terminal_velocity_single_drop_coeff(param_set, ρ)
 
         av::FT = sqrt(2 * π) * _a_vent * sqrt(ρ / _ρ_cloud_liq)
->>>>>>> b52a7a54
         bv::FT =
             FT(2)^FT(7 / 16) *
             gamma_11_4 *
             π^FT(5 / 16) *
-<<<<<<< HEAD
-            b_vent *
-            (N_Sc)^FT(1 / 3) *
-            sqrt(v_c) *
-            (ρ / ρ_cloud_liq)^FT(11 / 16)
-
-        F::FT =
-            av * sqrt(qr) +
-            bv * grav^FT(1 / 4) / (MP_n_0)^FT(3 / 16) / sqrt(ν_air) *
-            qr^FT(11 / 16)
-
-        evap_rate = min(FT(0), S * F * G * sqrt(MP_n_0) / ρ)
-=======
             _b_vent *
             (_N_Sc)^FT(1 / 3) *
             sqrt(v_c) *
@@ -345,7 +265,6 @@
             qr^FT(11 / 16)
 
         evap_rate = min(FT(0), S * F * G * sqrt(_MP_n_0) / ρ)
->>>>>>> b52a7a54
     end
     return evap_rate
 end
