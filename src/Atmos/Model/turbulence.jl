# ## Turbulence Closures
<<<<<<< HEAD
# In `turbulence.jl` we specify turbulence closures. Currently, 
=======
# In `turbulence.jl` we specify turbulence closures. Currently,
>>>>>>> b52a7a54
# pointwise models of the eddy viscosity/eddy diffusivity type are
# supported for turbulent shear and tracer diffusivity. Methods currently supported
# are:\
# [`ConstantViscosityWithDivergence`](@ref constant-viscosity)\
# [`SmagorinskyLilly`](@ref smagorinsky-lilly)\
# [`Vreman`](@ref vreman)\
# [`AnisoMinDiss`](@ref aniso-min-diss)\

#md # !!! note
#md #     Usage: This is a quick-ref guide to using turbulence models as a subcomponent
#md #     of `AtmosModel` \
#md #     $\nu$ is the kinematic viscosity, $C_smag$ is the Smagorinsky Model coefficient,
#md #     `turbulence=ConstantViscosityWithDivergence(ν)`\
#md #     `turbulence=SmagorinskyLilly(C_smag)`\
#md #     `turbulence=Vreman(C_smag)`\
#md #     `turbulence=AnisoMinDiss(C_poincare)`

using DocStringExtensions
<<<<<<< HEAD
using ..PlanetParameters: grav
using CLIMA.SubgridScaleParameters: inv_Pr_turb
=======
using CLIMAParameters.Atmos.SubgridScale: inv_Pr_turb
>>>>>>> b52a7a54
export ConstantViscosityWithDivergence, SmagorinskyLilly, Vreman, AnisoMinDiss
export turbulence_tensors

# ### Abstract Type
<<<<<<< HEAD
# We define a `TurbulenceClosure` abstract type and 
# default functions for the generic turbulence closure 
# which will be overloaded with model specific functions. 
=======
# We define a `TurbulenceClosure` abstract type and
# default functions for the generic turbulence closure
# which will be overloaded with model specific functions.
>>>>>>> b52a7a54
abstract type TurbulenceClosure end

vars_state_conservative(::TurbulenceClosure, FT) = @vars()
vars_state_auxiliary(::TurbulenceClosure, FT) = @vars()


"""
    atmos_init_aux!
Initialise auxiliary variables for turbulence models.
Overload for specific type of turbulence closure.
"""
function atmos_init_aux!(
    ::TurbulenceClosure,
    ::AtmosModel,
    aux::Vars,
    geom::LocalGeometry,
) end

"""
    atmos_nodal_update_auxiliary_state!
Update auxiliary variables for turbulence models.
Overload for specific turbulence closure type
"""
function atmos_nodal_update_auxiliary_state!(
    ::TurbulenceClosure,
    ::AtmosModel,
    state::Vars,
    aux::Vars,
    t::Real,
) end

"""
    compute_gradient_argument!
Assign pre-gradient-transform variables specific to turbulence models.
"""
function compute_gradient_argument!(
    ::TurbulenceClosure,
    transform::Vars,
    state::Vars,
    aux::Vars,
    t::Real,
) end
"""
    compute_gradient_flux!(::TurbulenceClosure, _...)
Post-gradient-transformed variables specific to turbulence models.
"""
function compute_gradient_flux!(
    ::TurbulenceClosure,
    ::Orientation,
    diffusive,
    ∇transform,
    state,
    aux,
    t,
) end

function turbulence_tensors end

<<<<<<< HEAD
# We also provide generic math functions for use within the turbulence closures, 
# commonly used quantities such as the [principal tensor invariants](@ref tensor-invariants), handling of 
# [symmetric tensors](@ref symmetric-tensors) and [tensor norms](@ref tensor-norms)are addressed. 

# ### [Pricipal Invariants](@id tensor-invariants)
=======
turbulence_tensors(atmos::AtmosModel, args...) =
    turbulence_tensors(atmos.turbulence, atmos, args...)

"""
    ν, D_t, τ = turbulence_tensors(
                    ::TurbulenceClosure,
                    orientation::Orientation,
                    param_set::AbstractParameterSet,
                    state::Vars,
                    diffusive::Vars,
                    aux::Vars,
                    t::Real
                )
Compute the kinematic viscosity (`ν`), the diffusivity (`D_t`) and SGS momentum flux tensor (`τ`)
for a given turbulence closure. Each closure overloads this method with the appropriate calculations
for the returned quantities.

# Arguments

- `::TurbulenceClosure` = Struct identifier for turbulence closure model
- `orientation` = `AtmosModel.orientation`
- `param_set` = `AtmosModel.param_set`
- `state` = Array of prognostic (state) variables. See `vars_state_conservative` in `AtmosModel`
- `diffusive` = Array of diffusive variables
- `aux` = Array of auxiliary variables
- `t` = time
"""
turbulence_tensors(m::TurbulenceClosure, atmos::AtmosModel, args...) =
    turbulence_tensors(m, atmos.orientation, atmos.param_set, args...)

# We also provide generic math functions for use within the turbulence closures,
# commonly used quantities such as the [principal tensor invariants](@ref tensor-invariants), handling of
# [symmetric tensors](@ref symmetric-tensors) and [tensor norms](@ref tensor-norms)are addressed.

# ### [Pricipal Invariants](@id tensor-invariants)
# ```math
# \textit{I}_{1} = \mathrm{tr(X)} \\
# \textit{I}_{2} = (\mathrm{tr(X)}^2 - \mathrm{tr(X^2)}) / 2 \\
# \textit{I}_{3} = \mathrm{det(X)} \\
# ```
>>>>>>> b52a7a54
"""
    principal_invariants(X)

Calculates principal invariants of a tensor `X`. Returns 3 element tuple containing the invariants.
"""
function principal_invariants(X)
    first = tr(X)
    second = (first^2 - tr(X .^ 2)) / 2
    third = det(X)
    return (first, second, third)
end

# ### [Symmetrize](@id symmetric-tensors)
<<<<<<< HEAD
# ```math 
# \frac{\mathrm{X} + \mathrm{X}^{T}}{2}
=======
# ```math
# \frac{\mathrm{X} + \mathrm{X}^{T}}{2} \\
>>>>>>> b52a7a54
# ```
"""
    symmetrize(X)

Given a (3,3) second rank tensor X, compute `(X + X')/2`, returning a
symmetric `SHermitianCompact` object.
"""
function symmetrize(X::StaticArray{Tuple{3, 3}})
    SHermitianCompact(SVector(
        X[1, 1],
        (X[2, 1] + X[1, 2]) / 2,
        (X[3, 1] + X[1, 3]) / 2,
        X[2, 2],
        (X[3, 2] + X[2, 3]) / 2,
        X[3, 3],
    ))
end

# ### [2-Norm](@id tensor-norms)
<<<<<<< HEAD
=======
# Given a tensor X, return the tensor dot product
>>>>>>> b52a7a54
# ```math
# \sum_{i,j} S_{ij}^2
# ```
"""
    norm2(X)
Given a tensor `X`, computes its tensor dot product.
"""
function norm2(X::SMatrix{3, 3, FT}) where {FT}
    abs2(X[1, 1]) +
    abs2(X[2, 1]) +
    abs2(X[3, 1]) +
    abs2(X[1, 2]) +
    abs2(X[2, 2]) +
    abs2(X[3, 2]) +
    abs2(X[1, 3]) +
    abs2(X[2, 3]) +
    abs2(X[3, 3])
end
function norm2(X::SHermitianCompact{3, FT, 6}) where {FT}
    abs2(X[1, 1]) +
    2 * abs2(X[2, 1]) +
    2 * abs2(X[3, 1]) +
    abs2(X[2, 2]) +
    2 * abs2(X[3, 2]) +
    abs2(X[3, 3])
end

# ### [Strain-rate Magnitude](@id strain-rate-magnitude)
<<<<<<< HEAD
# By definition, the strain-rate magnitude, as defined in 
# standard turbulence modelling is computed such that 
# ```math
# |\mathrm{S}| = \sqrt{2 \sum_{i,j} \mathrm{S}_{ij}^2}
# ```
=======
# By definition, the strain-rate magnitude, as defined in
# standard turbulence modelling is computed such that
# ```math
# |\mathrm{S}| = \sqrt{2 \sum_{i,j} \mathrm{S}_{ij}^2}
# ```
# where
# ```math
# \vec{S}(\vec{u}) = \frac{1}{2}  \left(\nabla\vec{u} +  \left( \nabla\vec{u} \right)^T \right)
# ```
# \mathrm{S} is the rate-of-strain tensor. (Symmetric component of the velocity gradient). Note that the
# skew symmetric component (rate-of-rotation) is not currently computed.
>>>>>>> b52a7a54
"""
    strain_rate_magnitude(S)
Given the rate-of-strain tensor `S`, computes its magnitude.
"""
function strain_rate_magnitude(S::SHermitianCompact{3, FT, 6}) where {FT}
    return sqrt(2 * norm2(S))
end

# ### [Constant Viscosity Model](@id constant-viscosity)
<<<<<<< HEAD
# `ConstantViscosityWithDivergence` requires a user to specify the constant viscosity (kinematic) 
# and appropriately computes the turbulent stress tensor based on this term. Diffusivity can be 
# computed using the turbulent Prandtl number for the appropriate problem regime. 
=======
# `ConstantViscosityWithDivergence` requires a user to specify the constant viscosity (kinematic)
# and appropriately computes the turbulent stress tensor based on this term. Diffusivity can be
# computed using the turbulent Prandtl number for the appropriate problem regime.
>>>>>>> b52a7a54
# ```math
# \tau = - 2 \nu \mathrm{S}
# ```
"""
    ConstantViscosityWithDivergence <: TurbulenceClosure

Turbulence with constant dynamic viscosity (`ρν`).
Divergence terms are included in the momentum flux tensor.

# Fields

$(DocStringExtensions.FIELDS)
"""
struct ConstantViscosityWithDivergence{FT} <: TurbulenceClosure
    "Dynamic Viscosity [kg/m/s]"
    ρν::FT
end

vars_state_gradient(::ConstantViscosityWithDivergence, FT) = @vars()
vars_state_gradient_flux(::ConstantViscosityWithDivergence, FT) =
    @vars(S::SHermitianCompact{3, FT, 6})

function compute_gradient_flux!(
    ::ConstantViscosityWithDivergence,
    ::Orientation,
    diffusive::Vars,
    ∇transform::Grad,
    state::Vars,
    aux::Vars,
    t::Real,
)

    diffusive.turbulence.S = symmetrize(∇transform.u)
end

function turbulence_tensors(
    m::ConstantViscosityWithDivergence,
    orientation::Orientation,
    param_set::AbstractParameterSet,
    state::Vars,
    diffusive::Vars,
    aux::Vars,
    t::Real,
)

    FT = eltype(state)
    _inv_Pr_turb::FT = inv_Pr_turb(param_set)
    S = diffusive.turbulence.S
    ν = m.ρν / state.ρ
    D_t = ν * _inv_Pr_turb
    τ = (-2 * ν) * S + (2 * ν / 3) * tr(S) * I
<<<<<<< HEAD
    D_t = (ν isa Real ? ν : diag(ν)) * inv_Pr_turb
    return ν, D_t, τ
end



# ### [Smagorinsky-Lilly](@id smagorinsky-lilly)
# The Smagorinsky turbulence model, with Lilly's correction to
# stratified atmospheric flows, is included in CLIMA. 
=======
    return ν, D_t, τ
end

# ### [Smagorinsky-Lilly](@id smagorinsky-lilly)
# The Smagorinsky turbulence model, with Lilly's correction to
# stratified atmospheric flows, is included in ClimateMachine.
>>>>>>> b52a7a54
# The input parameter to this model is the Smagorinsky coefficient.
# For atmospheric flows, the coefficient `C_smag` typically takes values between
# 0.15 and 0.23. Flow dependent `C_smag` are currently not supported (e.g. Germano's
# extension). The Smagorinsky-Lilly model does not contain explicit filtered terms.
<<<<<<< HEAD
# ```math
# \nu = (C_{s} \mathrm{f}_{b} \Delta)^2 \sqrt{|\mathrm{S}|}
# ```
# with the stratification correction term 
# ```math
# \mathrm{f}_{b} = \sqrt{1 - \frac{\mathrm{Ri}}{\mathrm{Pr}_{t}}}
# ```\
# $\mathrm{Ri}$ and $\mathrm{Pr}_{t}$ are the Richardson and 
# turbulent Prandtl numbers respectively.  $\Delta$ is the mixing length in the 
# relevant coordinate direction. We use the DG metric terms to determine the 
# local effective resolution (see `src/Mesh/Geometry.jl`), and modify the vertical lengthscale by the 
# stratification correction factor $\mathrm{f}_{b}$. 
=======
# #### Equations
# ```math
# \nu = (C_{s} \mathrm{f}_{b} \Delta)^2 \sqrt{|\mathrm{S}|}
# ```
# with the stratification correction term
# ```math
# f_{b} =
#    \begin{cases}
#    1 & \mathrm{Ri} \leq 0 ,\\
#    \max(0, 1 - \mathrm{Ri} / \mathrm{Pr}_{t})^{1/4} & \mathrm{Ri} > 0 .
#    \end{cases}
# ```
# ```math
# \mathrm{Ri} =  \frac{N^2}{{|S|}^2}
# ```
# ```math
# N = \left( \frac{g}{\theta_v} \frac{\partial \theta_v}{\partial z}\right)^{1/2}
# ```
# Here, $\mathrm{Ri}$ and $\mathrm{Pr}_{t}$ are the Richardson and
# turbulent Prandtl numbers respectively.  $\Delta$ is the mixing length in the
# relevant coordinate direction. We use the DG metric terms to determine the
# local effective resolution (see `src/Mesh/Geometry.jl`), and modify the vertical lengthscale by the
# stratification correction factor $\mathrm{f}_{b}$ so that $\Delta_{vert} = \Delta z f_b$.
>>>>>>> b52a7a54
"""
    SmagorinskyLilly <: TurbulenceClosure

# Fields

$(DocStringExtensions.FIELDS)

# Smagorinsky Model Reference
    article{doi:10.1175/1520-0493(1963)091<0099:GCEWTP>2.3.CO;2,
      author = {Smagorinksy, J.},
      title = {General circulation experiments with the primitive equations},
      journal = {Monthly Weather Review},
      volume = {91},
      number = {3},
      pages = {99-164},
      year = {1963},
      doi = {10.1175/1520-0493(1963)091<0099:GCEWTP>2.3.CO;2},
      URL = {https://doi.org/10.1175/1520-0493(1963)091<0099:GCEWTP>2.3.CO;2},
      eprint = {https://doi.org/10.1175/1520-0493(1963)091<0099:GCEWTP>2.3.CO;2}
      }

# Lilly Model Reference
    article{doi:10.1111/j.2153-3490.1962.tb00128.x,
      author = {LILLY, D. K.},
      title = {On the numerical simulation of buoyant convection},
      journal = {Tellus},
      volume = {14},
      number = {2},
      pages = {148-172},
      doi = {10.1111/j.2153-3490.1962.tb00128.x},
      url = {https://onlinelibrary.wiley.com/doi/abs/10.1111/j.2153-3490.1962.tb00128.x},
      eprint = {https://onlinelibrary.wiley.com/doi/pdf/10.1111/j.2153-3490.1962.tb00128.x},
      year = {1962}
      }


# Brunt-Väisälä Frequency Reference
    Brunt-Vaisala frequency N² defined as in equation (1b) in
      Durran, D.R. and J.B. Klemp, 1982:
      On the Effects of Moisture on the Brunt-Väisälä Frequency.
      J. Atmos. Sci., 39, 2152–2158,
      https://doi.org/10.1175/1520-0469(1982)039<2152:OTEOMO>2.0.CO;2

"""
struct SmagorinskyLilly{FT} <: TurbulenceClosure
    "Smagorinsky Coefficient [dimensionless]"
    C_smag::FT
end

vars_state_auxiliary(::SmagorinskyLilly, FT) = @vars(Δ::FT)
vars_state_gradient(::SmagorinskyLilly, FT) = @vars(θ_v::FT)
vars_state_gradient_flux(::SmagorinskyLilly, FT) =
    @vars(S::SHermitianCompact{3, FT, 6}, N²::FT)


function atmos_init_aux!(
    ::SmagorinskyLilly,
    ::AtmosModel,
    aux::Vars,
    geom::LocalGeometry,
)
    aux.turbulence.Δ = lengthscale(geom)
end

function compute_gradient_argument!(
    m::SmagorinskyLilly,
    transform::Vars,
    state::Vars,
    aux::Vars,
    t::Real,
)
    transform.turbulence.θ_v = aux.moisture.θ_v
end

function compute_gradient_flux!(
    ::SmagorinskyLilly,
    orientation::Orientation,
    diffusive::Vars,
    ∇transform::Grad,
    state::Vars,
    aux::Vars,
    t::Real,
)

    diffusive.turbulence.S = symmetrize(∇transform.u)
    ∇Φ = ∇gravitational_potential(orientation, aux)
    diffusive.turbulence.N² =
        dot(∇transform.turbulence.θ_v, ∇Φ) / aux.moisture.θ_v
end

function turbulence_tensors(
    m::SmagorinskyLilly,
    orientation::Orientation,
    param_set::AbstractParameterSet,
    state::Vars,
    diffusive::Vars,
    aux::Vars,
    t::Real,
)

    FT = eltype(state)
    _inv_Pr_turb::FT = inv_Pr_turb(param_set)
    S = diffusive.turbulence.S
    normS = strain_rate_magnitude(S)
<<<<<<< HEAD
    k̂ = aux.orientation.∇Φ / grav

    # squared buoyancy correction
    Richardson = diffusive.turbulence.N² / (normS^2 + eps(normS))
    f_b² = sqrt(clamp(FT(1) - Richardson * inv_Pr_turb, FT(0), FT(1)))
    ν₀ = normS * (m.C_smag * aux.turbulence.Δ)^2 + FT(1e-5)
    ν = SVector{3, FT}(ν₀, ν₀, ν₀)
    ν_v = k̂ .* dot(ν, f_b² * k̂)
    ν_h = ν₀ .- ν_v
    ν = SDiagonal(ν_h + ν_v)
    τ = -2 * ν * S
    D_t = (ν isa Real ? ν : diag(ν)) * inv_Pr_turb
=======
    k̂ = vertical_unit_vector(orientation, param_set, aux)

    # squared buoyancy correction
    Richardson = diffusive.turbulence.N² / (normS^2 + eps(normS))
    f_b² = sqrt(clamp(FT(1) - Richardson * _inv_Pr_turb, FT(0), FT(1)))
    ν₀ = normS * (m.C_smag * aux.turbulence.Δ)^2 + FT(1e-5)
    ν = SVector{3, FT}(ν₀, ν₀, ν₀)
    ν_v = k̂ .* dot(ν, k̂)
    ν_h = ν₀ .- ν_v
    ν = SDiagonal(ν_h + ν_v .* f_b²)
    D_t = diag(ν) * _inv_Pr_turb
    τ = -2 * ν * S
>>>>>>> b52a7a54
    return ν, D_t, τ
end

# ### [Vreman Model](@id vreman)
<<<<<<< HEAD
# Vreman's turbulence model for anisotropic flows, which provides a 
# less dissipative solution (specifically in the near-wall and transitional regions) 
# than the Smagorinsky-Lilly method. This model
# relies of first derivatives of the velocity vector (i.e., the gradient tensor).
# By design, the Vreman model handles transitional as well as fully turbulent flows adequately.
# The input parameter to this model is the Smagorinsky coefficient - the coefficient is modified 
# within the model functions to account for differences in model construction. 
# #### Equations
# ```math
# \nu = 2.5 \mathrm{C}_{smag} \sqrt{\frac{\mathrm{B}_{\beta}}{\alpha_{i}\alpha_{j}}}
# ```
# where $\mathrm{B}_{\beta}$ and $\alpha$ are functions of the velocity
# gradient tensor terms.
=======
# Vreman's turbulence model for anisotropic flows, which provides a
# less dissipative solution (specifically in the near-wall and transitional regions)
# than the Smagorinsky-Lilly method. This model
# relies of first derivatives of the velocity vector (i.e., the gradient tensor).
# By design, the Vreman model handles transitional as well as fully turbulent flows adequately.
# The input parameter to this model is the Smagorinsky coefficient - the coefficient is modified
# within the model functions to account for differences in model construction.
# #### Equations
# ```math
# \nu_{t} = 2.5 C_{s}^2 \sqrt{\frac{B_{\beta}}{u_{i,j}u_{i,j}}},
# ```
# where ($i,j, m = (1,2,3)$)
# ```math
# \begin{align}
# B_{\beta} &= \beta_{11}\beta_{22} + \beta_{11}\beta_{33} + \beta_{22}\beta_{33} - (\beta_{13}^2 + \beta_{12}^2 + \beta_{23}^2) \\
# \beta_{ij} &= \Delta_{m}^2 u_{i, m} u_{j, m} \\
# u_{i,j} &= \frac{\partial u_{i}}{\partial x_{j}}.
# \end{align}
# ```
>>>>>>> b52a7a54
"""
    Vreman{FT} <: TurbulenceClosure

Filter width Δ is the local grid resolution calculated from the mesh metric tensor. A Smagorinsky coefficient
is specified and used to compute the equivalent Vreman coefficient.

1) ν_e = √(Bᵦ/(αᵢⱼαᵢⱼ)) where αᵢⱼ = ∂uⱼ∂uᵢ with uᵢ the resolved scale velocity component.
2) βij = Δ²αₘᵢαₘⱼ
3) Bᵦ = β₁₁β₂₂ + β₂₂β₃₃ + β₁₁β₃₃ - β₁₂² - β₁₃² - β₂₃²
βᵢⱼ is symmetric, positive-definite.
If Δᵢ = Δ, then β = Δ²αᵀα


# Fields

$(DocStringExtensions.FIELDS)

# Reference

    @article{Vreman2004,
      title={An eddy-viscosity subgrid-scale model for turbulent shear flow: Algebraic theory and applications},
      author={Vreman, AW},
      journal={Physics of fluids},
      volume={16},
      number={10},
      pages={3670--3681},
      year={2004},
      publisher={AIP}
    }
"""
struct Vreman{FT} <: TurbulenceClosure
    "Smagorinsky Coefficient [dimensionless]"
    C_smag::FT
end
vars_state_auxiliary(::Vreman, FT) = @vars(Δ::FT)
vars_state_gradient(::Vreman, FT) = @vars(θ_v::FT)
vars_state_gradient_flux(::Vreman, FT) = @vars(∇u::SMatrix{3, 3, FT, 9}, N²::FT)

function atmos_init_aux!(::Vreman, ::AtmosModel, aux::Vars, geom::LocalGeometry)
    aux.turbulence.Δ = lengthscale(geom)
end
function compute_gradient_argument!(
    m::Vreman,
    transform::Vars,
    state::Vars,
    aux::Vars,
    t::Real,
)
    transform.turbulence.θ_v = aux.moisture.θ_v
end
function compute_gradient_flux!(
    ::Vreman,
    orientation::Orientation,
    diffusive::Vars,
    ∇transform::Grad,
    state::Vars,
    aux::Vars,
    t::Real,
)
    diffusive.turbulence.∇u = ∇transform.u
    ∇Φ = ∇gravitational_potential(orientation, aux)
    diffusive.turbulence.N² =
        dot(∇transform.turbulence.θ_v, ∇Φ) / aux.moisture.θ_v
end

function turbulence_tensors(
    m::Vreman,
    orientation::Orientation,
    param_set::AbstractParameterSet,
    state::Vars,
    diffusive::Vars,
    aux::Vars,
    t::Real,
)
    FT = eltype(state)
    _inv_Pr_turb::FT = inv_Pr_turb(param_set)
    α = diffusive.turbulence.∇u
    S = symmetrize(α)
<<<<<<< HEAD
    k̂ = aux.orientation.∇Φ / grav
=======
    k̂ = vertical_unit_vector(orientation, param_set, aux)
>>>>>>> b52a7a54

    normS = strain_rate_magnitude(S)
    Richardson = diffusive.turbulence.N² / (normS^2 + eps(normS))
    f_b² = sqrt(clamp(1 - Richardson * _inv_Pr_turb, 0, 1))

    β = f_b² * (aux.turbulence.Δ)^2 * (α' * α)
    Bβ = principal_invariants(β)[2]

    ν₀ = m.C_smag^2 * FT(2.5) * sqrt(abs(Bβ / (norm2(α) + eps(FT))))

<<<<<<< HEAD
    ν₀ = SVector{3, FT}(ν₀, ν₀, ν₀)
    ν_h = cross(k̂, cross(ν₀, k̂))
    ν_v = k̂ .* dot(ν₀, f_b² * k̂)
    ν = SDiagonal(ν_h + ν_v)
    τ = -2 * ν * S
    D_t = (ν isa Real ? ν : diag(ν)) * inv_Pr_turb
=======
    ν = SVector{3, FT}(ν₀, ν₀, ν₀)
    ν_v = k̂ .* dot(ν, k̂)
    ν_h = ν₀ .- ν_v
    ν = SDiagonal(ν_h + ν_v .* f_b²)
    D_t = diag(ν) * _inv_Pr_turb
    τ = -2 * ν * S
>>>>>>> b52a7a54
    return ν, D_t, τ
end

# ### [Anisotropic Minimum Dissipation](@id aniso-min-diss)
<<<<<<< HEAD
# This method is based Vreugdenhil and Taylor's minimum-dissipation eddy-viscosity model. 
# The principles of the Rayleigh quotient minimizer are applied to the energy dissipation terms in the 
# conservation equations, resulting in a maximum dissipation bound, and a model for 
# eddy viscosity and eddy diffusivity. 
=======
# This method is based Vreugdenhil and Taylor's minimum-dissipation eddy-viscosity model.
# The principles of the Rayleigh quotient minimizer are applied to the energy dissipation terms in the
# conservation equations, resulting in a maximum dissipation bound, and a model for
# eddy viscosity and eddy diffusivity.
>>>>>>> b52a7a54
# ```math
# \nu_e = (\mathrm{C}\delta)^2  \mathrm{max}\left[0, - \frac{\hat{\partial}_k \hat{u}_{i} \hat{\partial}_k \hat{u}_{j} \mathrm{\hat{S}}_{ij}}{\hat{\partial}_p \hat{u}_{q}} \right]
# ```
"""
    AnisoMinDiss{FT} <: TurbulenceClosure

Filter width Δ is the local grid resolution calculated from the mesh metric tensor. A Poincare coefficient
is specified and used to compute the equivalent AnisoMinDiss coefficient (computed as the solution to the
eigenvalue problem for the Laplacian operator).

<<<<<<< HEAD
@article{
doi:10.1063/1.5037039,
author = {Vreugdenhil,Catherine A.  and Taylor,John R. },
title = {Large-eddy simulations of stratified plane Couette flow using the anisotropic minimum-dissipation model},
journal = {Physics of Fluids},
volume = {30},
number = {8},
pages = {085104},
year = {2018},
doi = {10.1063/1.5037039},
URL = { 
        https://doi.org/10.1063/1.5037039
},
}
=======
# Fields
$(DocStringExtensions.FIELDS)

# Reference

    @article{
        doi:10.1063/1.5037039,
        author = {Vreugdenhil,Catherine A.  and Taylor,John R. },
        title = {Large-eddy simulations of stratified plane Couette flow using the anisotropic minimum-dissipation model},
        journal = {Physics of Fluids},
        volume = {30},
        number = {8},
        pages = {085104},
        year = {2018},
        doi = {10.1063/1.5037039},
        URL = {https://doi.org/10.1063/1.5037039}
    }
>>>>>>> b52a7a54

Fields
$(DocStringExtensions.FIELDS)
"""
struct AnisoMinDiss{FT} <: TurbulenceClosure
    C_poincare::FT
end
<<<<<<< HEAD
vars_aux(::AnisoMinDiss, FT) = @vars(Δ::FT)
vars_gradient(::AnisoMinDiss, FT) = @vars(θ_v::FT)
vars_diffusive(::AnisoMinDiss, FT) = @vars(∇u::SMatrix{3, 3, FT, 9}, N²::FT)
=======
vars_state_auxiliary(::AnisoMinDiss, FT) = @vars(Δ::FT)
vars_state_gradient(::AnisoMinDiss, FT) = @vars(θ_v::FT)
vars_state_gradient_flux(::AnisoMinDiss, FT) =
    @vars(∇u::SMatrix{3, 3, FT, 9}, N²::FT)
>>>>>>> b52a7a54
function atmos_init_aux!(
    ::AnisoMinDiss,
    ::AtmosModel,
    aux::Vars,
    geom::LocalGeometry,
)
    aux.turbulence.Δ = lengthscale(geom)
end
function compute_gradient_argument!(
    m::AnisoMinDiss,
    transform::Vars,
    state::Vars,
    aux::Vars,
    t::Real,
)
    transform.turbulence.θ_v = aux.moisture.θ_v
end
<<<<<<< HEAD
function diffusive!(
=======
function compute_gradient_flux!(
>>>>>>> b52a7a54
    ::AnisoMinDiss,
    orientation::Orientation,
    diffusive::Vars,
    ∇transform::Grad,
    state::Vars,
    aux::Vars,
    t::Real,
)
    ∇Φ = ∇gravitational_potential(orientation, aux)
    diffusive.turbulence.∇u = ∇transform.u
    diffusive.turbulence.N² =
        dot(∇transform.turbulence.θ_v, ∇Φ) / aux.moisture.θ_v
end
function turbulence_tensors(
    m::AnisoMinDiss,
    orientation::Orientation,
    param_set::AbstractParameterSet,
    state::Vars,
    diffusive::Vars,
    aux::Vars,
    t::Real,
)
    FT = eltype(state)
<<<<<<< HEAD
    k̂ = aux.orientation.∇Φ / grav

    ∇u = diffusive.turbulence.∇u
    S = symmetrize(∇u)
    normS = strain_rate_magnitude(S)

    δ = aux.turbulence.Δ
    Richardson = diffusive.turbulence.N² / (normS^2 + eps(normS))
    f_b² = sqrt(clamp(1 - Richardson * inv_Pr_turb, 0, 1))

=======
    k̂ = vertical_unit_vector(orientation, param_set, aux)
    _inv_Pr_turb::FT = inv_Pr_turb(param_set)

    ∇u = diffusive.turbulence.∇u
    S = symmetrize(∇u)
    normS = strain_rate_magnitude(S)

    δ = aux.turbulence.Δ
    Richardson = diffusive.turbulence.N² / (normS^2 + eps(normS))
    f_b² = sqrt(clamp(1 - Richardson * _inv_Pr_turb, 0, 1))

>>>>>>> b52a7a54
    δ_vec = SVector(δ, δ, δ)
    δ_m = δ_vec ./ transpose(δ_vec)
    ∇û = ∇u .* δ_m
    Ŝ = symmetrize(∇û)
    ν₀ =
        (m.C_poincare .* δ_vec) .^ 2 * max(
            FT(1e-5),
            -dot(transpose(∇û) * (∇û), Ŝ) / (dot(∇û, ∇û) .+ eps(normS)),
        )
<<<<<<< HEAD
    ν_h = cross(k̂, cross(ν₀, k̂))
    ν_v = k̂ .* dot(ν₀, f_b² * k̂)
    ν = SDiagonal(ν_h + ν_v)
    τ = -2 * ν * S
    D_t = (ν isa Real ? ν : diag(ν)) * inv_Pr_turb
=======

    ν_v = k̂ .* dot(ν₀, k̂)
    ν_h = ν₀ .- ν_v
    ν = SDiagonal(ν_h + ν_v .* f_b²)
    D_t = diag(ν) * _inv_Pr_turb
    τ = -2 * ν * S
>>>>>>> b52a7a54
    return ν, D_t, τ
end<|MERGE_RESOLUTION|>--- conflicted
+++ resolved
@@ -1,9 +1,5 @@
 # ## Turbulence Closures
-<<<<<<< HEAD
-# In `turbulence.jl` we specify turbulence closures. Currently, 
-=======
 # In `turbulence.jl` we specify turbulence closures. Currently,
->>>>>>> b52a7a54
 # pointwise models of the eddy viscosity/eddy diffusivity type are
 # supported for turbulent shear and tracer diffusivity. Methods currently supported
 # are:\
@@ -22,25 +18,14 @@
 #md #     `turbulence=AnisoMinDiss(C_poincare)`
 
 using DocStringExtensions
-<<<<<<< HEAD
-using ..PlanetParameters: grav
-using CLIMA.SubgridScaleParameters: inv_Pr_turb
-=======
 using CLIMAParameters.Atmos.SubgridScale: inv_Pr_turb
->>>>>>> b52a7a54
 export ConstantViscosityWithDivergence, SmagorinskyLilly, Vreman, AnisoMinDiss
 export turbulence_tensors
 
 # ### Abstract Type
-<<<<<<< HEAD
-# We define a `TurbulenceClosure` abstract type and 
-# default functions for the generic turbulence closure 
-# which will be overloaded with model specific functions. 
-=======
 # We define a `TurbulenceClosure` abstract type and
 # default functions for the generic turbulence closure
 # which will be overloaded with model specific functions.
->>>>>>> b52a7a54
 abstract type TurbulenceClosure end
 
 vars_state_conservative(::TurbulenceClosure, FT) = @vars()
@@ -99,13 +84,6 @@
 
 function turbulence_tensors end
 
-<<<<<<< HEAD
-# We also provide generic math functions for use within the turbulence closures, 
-# commonly used quantities such as the [principal tensor invariants](@ref tensor-invariants), handling of 
-# [symmetric tensors](@ref symmetric-tensors) and [tensor norms](@ref tensor-norms)are addressed. 
-
-# ### [Pricipal Invariants](@id tensor-invariants)
-=======
 turbulence_tensors(atmos::AtmosModel, args...) =
     turbulence_tensors(atmos.turbulence, atmos, args...)
 
@@ -146,7 +124,6 @@
 # \textit{I}_{2} = (\mathrm{tr(X)}^2 - \mathrm{tr(X^2)}) / 2 \\
 # \textit{I}_{3} = \mathrm{det(X)} \\
 # ```
->>>>>>> b52a7a54
 """
     principal_invariants(X)
 
@@ -160,13 +137,8 @@
 end
 
 # ### [Symmetrize](@id symmetric-tensors)
-<<<<<<< HEAD
-# ```math 
-# \frac{\mathrm{X} + \mathrm{X}^{T}}{2}
-=======
 # ```math
 # \frac{\mathrm{X} + \mathrm{X}^{T}}{2} \\
->>>>>>> b52a7a54
 # ```
 """
     symmetrize(X)
@@ -186,10 +158,7 @@
 end
 
 # ### [2-Norm](@id tensor-norms)
-<<<<<<< HEAD
-=======
 # Given a tensor X, return the tensor dot product
->>>>>>> b52a7a54
 # ```math
 # \sum_{i,j} S_{ij}^2
 # ```
@@ -218,13 +187,6 @@
 end
 
 # ### [Strain-rate Magnitude](@id strain-rate-magnitude)
-<<<<<<< HEAD
-# By definition, the strain-rate magnitude, as defined in 
-# standard turbulence modelling is computed such that 
-# ```math
-# |\mathrm{S}| = \sqrt{2 \sum_{i,j} \mathrm{S}_{ij}^2}
-# ```
-=======
 # By definition, the strain-rate magnitude, as defined in
 # standard turbulence modelling is computed such that
 # ```math
@@ -236,7 +198,6 @@
 # ```
 # \mathrm{S} is the rate-of-strain tensor. (Symmetric component of the velocity gradient). Note that the
 # skew symmetric component (rate-of-rotation) is not currently computed.
->>>>>>> b52a7a54
 """
     strain_rate_magnitude(S)
 Given the rate-of-strain tensor `S`, computes its magnitude.
@@ -246,15 +207,9 @@
 end
 
 # ### [Constant Viscosity Model](@id constant-viscosity)
-<<<<<<< HEAD
-# `ConstantViscosityWithDivergence` requires a user to specify the constant viscosity (kinematic) 
-# and appropriately computes the turbulent stress tensor based on this term. Diffusivity can be 
-# computed using the turbulent Prandtl number for the appropriate problem regime. 
-=======
 # `ConstantViscosityWithDivergence` requires a user to specify the constant viscosity (kinematic)
 # and appropriately computes the turbulent stress tensor based on this term. Diffusivity can be
 # computed using the turbulent Prandtl number for the appropriate problem regime.
->>>>>>> b52a7a54
 # ```math
 # \tau = - 2 \nu \mathrm{S}
 # ```
@@ -306,42 +261,16 @@
     ν = m.ρν / state.ρ
     D_t = ν * _inv_Pr_turb
     τ = (-2 * ν) * S + (2 * ν / 3) * tr(S) * I
-<<<<<<< HEAD
-    D_t = (ν isa Real ? ν : diag(ν)) * inv_Pr_turb
-    return ν, D_t, τ
-end
-
-
-
-# ### [Smagorinsky-Lilly](@id smagorinsky-lilly)
-# The Smagorinsky turbulence model, with Lilly's correction to
-# stratified atmospheric flows, is included in CLIMA. 
-=======
     return ν, D_t, τ
 end
 
 # ### [Smagorinsky-Lilly](@id smagorinsky-lilly)
 # The Smagorinsky turbulence model, with Lilly's correction to
 # stratified atmospheric flows, is included in ClimateMachine.
->>>>>>> b52a7a54
 # The input parameter to this model is the Smagorinsky coefficient.
 # For atmospheric flows, the coefficient `C_smag` typically takes values between
 # 0.15 and 0.23. Flow dependent `C_smag` are currently not supported (e.g. Germano's
 # extension). The Smagorinsky-Lilly model does not contain explicit filtered terms.
-<<<<<<< HEAD
-# ```math
-# \nu = (C_{s} \mathrm{f}_{b} \Delta)^2 \sqrt{|\mathrm{S}|}
-# ```
-# with the stratification correction term 
-# ```math
-# \mathrm{f}_{b} = \sqrt{1 - \frac{\mathrm{Ri}}{\mathrm{Pr}_{t}}}
-# ```\
-# $\mathrm{Ri}$ and $\mathrm{Pr}_{t}$ are the Richardson and 
-# turbulent Prandtl numbers respectively.  $\Delta$ is the mixing length in the 
-# relevant coordinate direction. We use the DG metric terms to determine the 
-# local effective resolution (see `src/Mesh/Geometry.jl`), and modify the vertical lengthscale by the 
-# stratification correction factor $\mathrm{f}_{b}$. 
-=======
 # #### Equations
 # ```math
 # \nu = (C_{s} \mathrm{f}_{b} \Delta)^2 \sqrt{|\mathrm{S}|}
@@ -365,7 +294,6 @@
 # relevant coordinate direction. We use the DG metric terms to determine the
 # local effective resolution (see `src/Mesh/Geometry.jl`), and modify the vertical lengthscale by the
 # stratification correction factor $\mathrm{f}_{b}$ so that $\Delta_{vert} = \Delta z f_b$.
->>>>>>> b52a7a54
 """
     SmagorinskyLilly <: TurbulenceClosure
 
@@ -470,20 +398,6 @@
     _inv_Pr_turb::FT = inv_Pr_turb(param_set)
     S = diffusive.turbulence.S
     normS = strain_rate_magnitude(S)
-<<<<<<< HEAD
-    k̂ = aux.orientation.∇Φ / grav
-
-    # squared buoyancy correction
-    Richardson = diffusive.turbulence.N² / (normS^2 + eps(normS))
-    f_b² = sqrt(clamp(FT(1) - Richardson * inv_Pr_turb, FT(0), FT(1)))
-    ν₀ = normS * (m.C_smag * aux.turbulence.Δ)^2 + FT(1e-5)
-    ν = SVector{3, FT}(ν₀, ν₀, ν₀)
-    ν_v = k̂ .* dot(ν, f_b² * k̂)
-    ν_h = ν₀ .- ν_v
-    ν = SDiagonal(ν_h + ν_v)
-    τ = -2 * ν * S
-    D_t = (ν isa Real ? ν : diag(ν)) * inv_Pr_turb
-=======
     k̂ = vertical_unit_vector(orientation, param_set, aux)
 
     # squared buoyancy correction
@@ -496,26 +410,10 @@
     ν = SDiagonal(ν_h + ν_v .* f_b²)
     D_t = diag(ν) * _inv_Pr_turb
     τ = -2 * ν * S
->>>>>>> b52a7a54
     return ν, D_t, τ
 end
 
 # ### [Vreman Model](@id vreman)
-<<<<<<< HEAD
-# Vreman's turbulence model for anisotropic flows, which provides a 
-# less dissipative solution (specifically in the near-wall and transitional regions) 
-# than the Smagorinsky-Lilly method. This model
-# relies of first derivatives of the velocity vector (i.e., the gradient tensor).
-# By design, the Vreman model handles transitional as well as fully turbulent flows adequately.
-# The input parameter to this model is the Smagorinsky coefficient - the coefficient is modified 
-# within the model functions to account for differences in model construction. 
-# #### Equations
-# ```math
-# \nu = 2.5 \mathrm{C}_{smag} \sqrt{\frac{\mathrm{B}_{\beta}}{\alpha_{i}\alpha_{j}}}
-# ```
-# where $\mathrm{B}_{\beta}$ and $\alpha$ are functions of the velocity
-# gradient tensor terms.
-=======
 # Vreman's turbulence model for anisotropic flows, which provides a
 # less dissipative solution (specifically in the near-wall and transitional regions)
 # than the Smagorinsky-Lilly method. This model
@@ -535,7 +433,6 @@
 # u_{i,j} &= \frac{\partial u_{i}}{\partial x_{j}}.
 # \end{align}
 # ```
->>>>>>> b52a7a54
 """
     Vreman{FT} <: TurbulenceClosure
 
@@ -614,11 +511,7 @@
     _inv_Pr_turb::FT = inv_Pr_turb(param_set)
     α = diffusive.turbulence.∇u
     S = symmetrize(α)
-<<<<<<< HEAD
-    k̂ = aux.orientation.∇Φ / grav
-=======
     k̂ = vertical_unit_vector(orientation, param_set, aux)
->>>>>>> b52a7a54
 
     normS = strain_rate_magnitude(S)
     Richardson = diffusive.turbulence.N² / (normS^2 + eps(normS))
@@ -629,36 +522,20 @@
 
     ν₀ = m.C_smag^2 * FT(2.5) * sqrt(abs(Bβ / (norm2(α) + eps(FT))))
 
-<<<<<<< HEAD
-    ν₀ = SVector{3, FT}(ν₀, ν₀, ν₀)
-    ν_h = cross(k̂, cross(ν₀, k̂))
-    ν_v = k̂ .* dot(ν₀, f_b² * k̂)
-    ν = SDiagonal(ν_h + ν_v)
-    τ = -2 * ν * S
-    D_t = (ν isa Real ? ν : diag(ν)) * inv_Pr_turb
-=======
     ν = SVector{3, FT}(ν₀, ν₀, ν₀)
     ν_v = k̂ .* dot(ν, k̂)
     ν_h = ν₀ .- ν_v
     ν = SDiagonal(ν_h + ν_v .* f_b²)
     D_t = diag(ν) * _inv_Pr_turb
     τ = -2 * ν * S
->>>>>>> b52a7a54
     return ν, D_t, τ
 end
 
 # ### [Anisotropic Minimum Dissipation](@id aniso-min-diss)
-<<<<<<< HEAD
-# This method is based Vreugdenhil and Taylor's minimum-dissipation eddy-viscosity model. 
-# The principles of the Rayleigh quotient minimizer are applied to the energy dissipation terms in the 
-# conservation equations, resulting in a maximum dissipation bound, and a model for 
-# eddy viscosity and eddy diffusivity. 
-=======
 # This method is based Vreugdenhil and Taylor's minimum-dissipation eddy-viscosity model.
 # The principles of the Rayleigh quotient minimizer are applied to the energy dissipation terms in the
 # conservation equations, resulting in a maximum dissipation bound, and a model for
 # eddy viscosity and eddy diffusivity.
->>>>>>> b52a7a54
 # ```math
 # \nu_e = (\mathrm{C}\delta)^2  \mathrm{max}\left[0, - \frac{\hat{\partial}_k \hat{u}_{i} \hat{\partial}_k \hat{u}_{j} \mathrm{\hat{S}}_{ij}}{\hat{\partial}_p \hat{u}_{q}} \right]
 # ```
@@ -669,22 +546,6 @@
 is specified and used to compute the equivalent AnisoMinDiss coefficient (computed as the solution to the
 eigenvalue problem for the Laplacian operator).
 
-<<<<<<< HEAD
-@article{
-doi:10.1063/1.5037039,
-author = {Vreugdenhil,Catherine A.  and Taylor,John R. },
-title = {Large-eddy simulations of stratified plane Couette flow using the anisotropic minimum-dissipation model},
-journal = {Physics of Fluids},
-volume = {30},
-number = {8},
-pages = {085104},
-year = {2018},
-doi = {10.1063/1.5037039},
-URL = { 
-        https://doi.org/10.1063/1.5037039
-},
-}
-=======
 # Fields
 $(DocStringExtensions.FIELDS)
 
@@ -702,7 +563,6 @@
         doi = {10.1063/1.5037039},
         URL = {https://doi.org/10.1063/1.5037039}
     }
->>>>>>> b52a7a54
 
 Fields
 $(DocStringExtensions.FIELDS)
@@ -710,16 +570,10 @@
 struct AnisoMinDiss{FT} <: TurbulenceClosure
     C_poincare::FT
 end
-<<<<<<< HEAD
-vars_aux(::AnisoMinDiss, FT) = @vars(Δ::FT)
-vars_gradient(::AnisoMinDiss, FT) = @vars(θ_v::FT)
-vars_diffusive(::AnisoMinDiss, FT) = @vars(∇u::SMatrix{3, 3, FT, 9}, N²::FT)
-=======
 vars_state_auxiliary(::AnisoMinDiss, FT) = @vars(Δ::FT)
 vars_state_gradient(::AnisoMinDiss, FT) = @vars(θ_v::FT)
 vars_state_gradient_flux(::AnisoMinDiss, FT) =
     @vars(∇u::SMatrix{3, 3, FT, 9}, N²::FT)
->>>>>>> b52a7a54
 function atmos_init_aux!(
     ::AnisoMinDiss,
     ::AtmosModel,
@@ -737,11 +591,7 @@
 )
     transform.turbulence.θ_v = aux.moisture.θ_v
 end
-<<<<<<< HEAD
-function diffusive!(
-=======
 function compute_gradient_flux!(
->>>>>>> b52a7a54
     ::AnisoMinDiss,
     orientation::Orientation,
     diffusive::Vars,
@@ -765,8 +615,8 @@
     t::Real,
 )
     FT = eltype(state)
-<<<<<<< HEAD
-    k̂ = aux.orientation.∇Φ / grav
+    k̂ = vertical_unit_vector(orientation, param_set, aux)
+    _inv_Pr_turb::FT = inv_Pr_turb(param_set)
 
     ∇u = diffusive.turbulence.∇u
     S = symmetrize(∇u)
@@ -774,21 +624,8 @@
 
     δ = aux.turbulence.Δ
     Richardson = diffusive.turbulence.N² / (normS^2 + eps(normS))
-    f_b² = sqrt(clamp(1 - Richardson * inv_Pr_turb, 0, 1))
-
-=======
-    k̂ = vertical_unit_vector(orientation, param_set, aux)
-    _inv_Pr_turb::FT = inv_Pr_turb(param_set)
-
-    ∇u = diffusive.turbulence.∇u
-    S = symmetrize(∇u)
-    normS = strain_rate_magnitude(S)
-
-    δ = aux.turbulence.Δ
-    Richardson = diffusive.turbulence.N² / (normS^2 + eps(normS))
     f_b² = sqrt(clamp(1 - Richardson * _inv_Pr_turb, 0, 1))
 
->>>>>>> b52a7a54
     δ_vec = SVector(δ, δ, δ)
     δ_m = δ_vec ./ transpose(δ_vec)
     ∇û = ∇u .* δ_m
@@ -798,19 +635,11 @@
             FT(1e-5),
             -dot(transpose(∇û) * (∇û), Ŝ) / (dot(∇û, ∇û) .+ eps(normS)),
         )
-<<<<<<< HEAD
-    ν_h = cross(k̂, cross(ν₀, k̂))
-    ν_v = k̂ .* dot(ν₀, f_b² * k̂)
-    ν = SDiagonal(ν_h + ν_v)
-    τ = -2 * ν * S
-    D_t = (ν isa Real ? ν : diag(ν)) * inv_Pr_turb
-=======
 
     ν_v = k̂ .* dot(ν₀, k̂)
     ν_h = ν₀ .- ν_v
     ν = SDiagonal(ν_h + ν_v .* f_b²)
     D_t = diag(ν) * _inv_Pr_turb
     τ = -2 * ν * S
->>>>>>> b52a7a54
     return ν, D_t, τ
 end