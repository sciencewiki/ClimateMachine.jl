module Atmos

export AtmosModel,
    AtmosAcousticLinearModel, AtmosAcousticGravityLinearModel, RemainderModel

using CLIMAParameters
using CLIMAParameters.Planet: grav, cp_d
using CLIMAParameters.Atmos.SubgridScale: C_smag
using DocStringExtensions
using LinearAlgebra, StaticArrays
using ..ConfigTypes
using ..VariableTemplates
using ..MoistThermodynamics
import ..MoistThermodynamics: internal_energy
using ..MPIStateArrays: MPIStateArray
using ..Mesh.Grids:
    VerticalDirection, HorizontalDirection, min_node_distance, EveryDirection

import CLIMA.DGmethods:
    BalanceLaw,
    vars_state_auxiliary,
    vars_state_conservative,
    vars_state_gradient,
    vars_gradient_laplacian,
    vars_state_gradient_flux,
    vars_hyperdiffusive,
    flux_first_order!,
    flux_second_order!,
    source!,
    wavespeed,
    boundary_state!,
<<<<<<< HEAD
    gradvariables!,
    diffusive!,
    hyperdiffusive!,
    init_aux!,
    init_state!,
    update_aux!,
    update_aux_diffusive!,
=======
    compute_gradient_argument!,
    compute_gradient_flux!,
    transform_post_gradient_laplacian!,
    init_state_auxiliary!,
    init_state_conservative!,
    update_auxiliary_state!,
>>>>>>> 499cb7cc
    LocalGeometry,
    lengthscale,
    resolutionmetric,
    DGModel,
    nodal_update_auxiliary_state!,
    number_state_conservative,
    num_integrals,
    vars_integrals,
    vars_reverse_integrals,
    indefinite_stack_integral!,
    reverse_indefinite_stack_integral!,
    integral_load_auxiliary_state!,
    integral_set_auxiliary_state!,
    reverse_integral_load_auxiliary_state!,
    reverse_integral_set_auxiliary_state!
import ..DGmethods.NumericalFluxes:
    boundary_state!,
    boundary_flux_second_order!,
    normal_boundary_flux_second_order!,
    NumericalFluxFirstOrder,
    NumericalFluxGradient,
    NumericalFluxSecondOrder,
    CentralNumericalFluxHigherOrder,
    CentralNumericalFluxDivergence

import ..Courant: advective_courant, nondiffusive_courant, diffusive_courant

"""
    AtmosModel <: BalanceLaw

A `BalanceLaw` for atmosphere modeling.
Users may over-ride prescribed default values for each field.

# Usage

    AtmosModel(
        param_set,
        orientation,
        ref_state,
        turbulence,
        hyperdiffusion,
        moisture,
        radiation,
        source,
        tracers,
        boundarycondition,
        init_state_conservative
    )


# Fields
$(DocStringExtensions.FIELDS)
"""
struct AtmosModel{FT, PS, O, RS, T, HD, M, P, R, S, TR, BC, IS, DC} <:
       BalanceLaw
    "Parameter Set (type to dispatch on, e.g., planet parameters. See CLIMAParameters.jl package)"
    param_set::PS
    "Orientation ([`CLIMA.FlatOrientation`](@ref)(LES in a box) or [`CLIMA.SphericalOrientation`](GCM))"
    orientation::O
    "Reference State (For initial conditions, or for linearisation when using implicit solvers)"
    ref_state::RS
    "Turbulence Closure (Equations for dynamics of under-resolved turbulent flows)"
    turbulence::T
    "Hyperdiffusion Model (Equations for dynamics of high-order spatial wave attenuation)"
    hyperdiffusion::HD
    "Moisture Model (Equations for dynamics of moist variables)"
    moisture::M
    "Precipitation Model (Equations for dynamics of precipitating species)"
    precipitation::P
    "Radiation Model (Equations for radiative fluxes)"
    radiation::R
    "Source Terms (Problem specific source terms)"
    source::S
    "Tracer Terms (Equations for dynamics of active and passive tracers)"
    tracers::TR
    "Boundary condition specification"
    boundarycondition::BC
    "Initial Condition (Function to assign initial values of state variables)"
    init_state_conservative::IS
    "Data Configuration (Helper field for experiment configuration)"
    data_config::DC
end


"""
    function AtmosModel{FT}()
Constructor for `AtmosModel` (where `AtmosModel <: BalanceLaw`)

"""
function AtmosModel{FT}(
    ::Type{AtmosLESConfigType},
    param_set::AbstractParameterSet;
    orientation::O = FlatOrientation(),
    ref_state::RS = HydrostaticState(
        LinearTemperatureProfile(
            FT(200),
            FT(280),
            FT(grav(param_set)) / FT(cp_d(param_set)),
        ),
        FT(0),
    ),
    turbulence::T = SmagorinskyLilly{FT}(0.21),
    hyperdiffusion::HD = NoHyperDiffusion(),
    moisture::M = EquilMoist{FT}(),
    precipitation::P = NoPrecipitation(),
    radiation::R = NoRadiation(),
    source::S = (Gravity(), Coriolis(), GeostrophicForcing{FT}(7.62e-5, 0, 0)),
    tracers::TR = NoTracers(),
    boundarycondition::BC = AtmosBC(),
    init_state_conservative::IS = nothing,
    data_config::DC = nothing,
) where {FT <: AbstractFloat, O, RS, T, HD, M, P, R, S, TR, BC, IS, DC}
    @assert param_set ≠ nothing
    @assert init_state_conservative ≠ nothing

    atmos = (
        param_set,
        orientation,
        ref_state,
        turbulence,
        hyperdiffusion,
        moisture,
        precipitation,
        radiation,
        source,
        tracers,
        boundarycondition,
        init_state_conservative,
        data_config,
    )

    return AtmosModel{FT, typeof.(atmos)...}(atmos...)
end
function AtmosModel{FT}(
    ::Type{AtmosGCMConfigType},
    param_set::AbstractParameterSet;
    orientation::O = SphericalOrientation(),
    ref_state::RS = HydrostaticState(
        LinearTemperatureProfile(
            FT(200),
            FT(280),
            FT(grav(param_set)) / FT(cp_d(param_set)),
        ),
        FT(0),
    ),
    turbulence::T = SmagorinskyLilly{FT}(C_smag(param_set)),
    hyperdiffusion::HD = NoHyperDiffusion(),
    moisture::M = EquilMoist{FT}(),
    precipitation::P = NoPrecipitation(),
    radiation::R = NoRadiation(),
    source::S = (Gravity(), Coriolis()),
    tracers::TR = NoTracers(),
    boundarycondition::BC = AtmosBC(),
    init_state_conservative::IS = nothing,
    data_config::DC = nothing,
) where {FT <: AbstractFloat, O, RS, T, HD, M, P, R, S, TR, BC, IS, DC}
    @assert param_set ≠ nothing
    @assert init_state_conservative ≠ nothing
    atmos = (
        param_set,
        orientation,
        ref_state,
        turbulence,
        hyperdiffusion,
        moisture,
        precipitation,
        radiation,
        source,
        tracers,
        boundarycondition,
        init_state_conservative,
        data_config,
    )

    return AtmosModel{FT, typeof.(atmos)...}(atmos...)
end


"""
    vars_state_conservative(m::AtmosModel, FT)
Conserved state variables (Prognostic Variables)
"""
function vars_state_conservative(m::AtmosModel, FT)
    @vars begin
        ρ::FT
        ρu::SVector{3, FT}
        ρe::FT
        turbulence::vars_state_conservative(m.turbulence, FT)
        hyperdiffusion::vars_state_conservative(m.hyperdiffusion, FT)
        moisture::vars_state_conservative(m.moisture, FT)
        radiation::vars_state_conservative(m.radiation, FT)
        tracers::vars_state_conservative(m.tracers, FT)
    end
end

"""
    vars_state_gradient(m::AtmosModel, FT)
Pre-transform gradient variables
"""
function vars_state_gradient(m::AtmosModel, FT)
    @vars begin
        u::SVector{3, FT}
        h_tot::FT
        turbulence::vars_state_gradient(m.turbulence, FT)
        hyperdiffusion::vars_state_gradient(m.hyperdiffusion, FT)
        moisture::vars_state_gradient(m.moisture, FT)
        tracers::vars_state_gradient(m.tracers, FT)
    end
end
"""
    vars_state_gradient_flux(m::AtmosModel, FT)
Post-transform gradient variables
"""
function vars_state_gradient_flux(m::AtmosModel, FT)
    @vars begin
        ∇h_tot::SVector{3, FT}
        turbulence::vars_state_gradient_flux(m.turbulence, FT)
        hyperdiffusion::vars_state_gradient_flux(m.hyperdiffusion, FT)
        moisture::vars_state_gradient_flux(m.moisture, FT)
        tracers::vars_state_gradient_flux(m.tracers, FT)
    end
end

"""
    vars_gradient_laplacian(m::AtmosModel, FT)
Pre-transform hyperdiffusive variables
"""
function vars_gradient_laplacian(m::AtmosModel, FT)
    @vars begin
        hyperdiffusion::vars_gradient_laplacian(m.hyperdiffusion, FT)
    end
end

"""
    vars_hyperdiffusive(m::AtmosModel, FT)
Post-transform hyperdiffusive variables
"""
function vars_hyperdiffusive(m::AtmosModel, FT)
    @vars begin
        hyperdiffusion::vars_hyperdiffusive(m.hyperdiffusion, FT)
    end
end

"""
    vars_state_auxiliary(m::AtmosModel, FT)
Auxiliary variables, such as vertical (stack)
integrals, coordinates, orientation information,
reference states, subcomponent auxiliary vars,
debug variables
"""
function vars_state_auxiliary(m::AtmosModel, FT)
    @vars begin
        ∫dz::vars_integrals(m, FT)
        ∫dnz::vars_reverse_integrals(m, FT)
        coord::SVector{3, FT}
        orientation::vars_state_auxiliary(m.orientation, FT)
        ref_state::vars_state_auxiliary(m.ref_state, FT)
        turbulence::vars_state_auxiliary(m.turbulence, FT)
        hyperdiffusion::vars_state_auxiliary(m.hyperdiffusion, FT)
        moisture::vars_state_auxiliary(m.moisture, FT)
        tracers::vars_state_auxiliary(m.tracers, FT)
        radiation::vars_state_auxiliary(m.radiation, FT)
    end
end
"""
    vars_integrals(m::AtmosModel, FT)
"""
function vars_integrals(m::AtmosModel, FT)
    @vars begin
        radiation::vars_integrals(m.radiation, FT)
    end
end
"""
    vars_reverse_integrals(m::AtmosModel, FT)
"""
function vars_reverse_integrals(m::AtmosModel, FT)
    @vars begin
        radiation::vars_reverse_integrals(m.radiation, FT)
    end
end

include("orientation.jl")
include("ref_state.jl")
include("turbulence.jl")
include("hyperdiffusion.jl")
include("moisture.jl")
include("precipitation.jl")
include("radiation.jl")
include("source.jl")
include("tracers.jl")
include("boundaryconditions.jl")
include("linear.jl")
include("remainder.jl")
include("courant.jl")

@doc """
    flux_first_order!(
        m::AtmosModel,
        flux::Grad,
        state::Vars,
        aux::Vars,
        t::Real
    )

Computes and assembles non-diffusive fluxes in the model
equations.
""" flux_first_order!
@inline function flux_first_order!(
    m::AtmosModel,
    flux::Grad,
    state::Vars,
    aux::Vars,
    t::Real,
)
    ρ = state.ρ
    ρinv = 1 / ρ
    ρu = state.ρu
    u = ρinv * ρu

    # advective terms
    flux.ρ = ρ * u
    flux.ρu = ρ * u .* u'
    flux.ρe = u * state.ρe

    # pressure terms
    p = pressure(m, m.moisture, state, aux)
    if m.ref_state isa HydrostaticState
        flux.ρu += (p - aux.ref_state.p) * I
    else
        flux.ρu += p * I
    end
    flux.ρe += u * p
    flux_radiation!(m.radiation, m, flux, state, aux, t)
    flux_moisture!(m.moisture, m, flux, state, aux, t)
    flux_tracers!(m.tracers, m, flux, state, aux, t)
end

function compute_gradient_argument!(
    atmos::AtmosModel,
    transform::Vars,
    state::Vars,
    aux::Vars,
    t::Real,
)
    ρinv = 1 / state.ρ
    transform.u = ρinv * state.ρu
    transform.h_tot = total_specific_enthalpy(atmos, atmos.moisture, state, aux)

    compute_gradient_argument!(atmos.moisture, transform, state, aux, t)
    compute_gradient_argument!(atmos.turbulence, transform, state, aux, t)
    compute_gradient_argument!(atmos.hyperdiffusion, transform, state, aux, t)
    compute_gradient_argument!(atmos.tracers, transform, state, aux, t)
end

function compute_gradient_flux!(
    atmos::AtmosModel,
    diffusive::Vars,
    ∇transform::Grad,
    state::Vars,
    aux::Vars,
    t::Real,
)
    diffusive.∇h_tot = ∇transform.h_tot

    # diffusion terms required for SGS turbulence computations
    compute_gradient_flux!(
        atmos.turbulence,
        atmos.orientation,
        diffusive,
        ∇transform,
        state,
        aux,
        t,
    )
    # diffusivity of moisture components
    compute_gradient_flux!(atmos.moisture, diffusive, ∇transform, state, aux, t)
    compute_gradient_flux!(atmos.tracers, diffusive, ∇transform, state, aux, t)
end

function transform_post_gradient_laplacian!(
    atmos::AtmosModel,
    hyperdiffusive::Vars,
    hypertransform::Grad,
    state::Vars,
    aux::Vars,
    t::Real,
)
    transform_post_gradient_laplacian!(
        atmos.hyperdiffusion,
        hyperdiffusive,
        hypertransform,
        state,
        aux,
        t,
    )
end

@doc """
    flux_second_order!(
        atmos::AtmosModel,
        flux::Grad,
        state::Vars,
        diffusive::Vars,
        hyperdiffusive::Vars,
        aux::Vars,
        t::Real
    )
Diffusive fluxes in AtmosModel. Viscosity, diffusivity are calculated
in the turbulence subcomponent and accessed within the diffusive flux
function. Contributions from subcomponents are then assembled (pointwise).
""" flux_second_order!
@inline function flux_second_order!(
    atmos::AtmosModel,
    flux::Grad,
    state::Vars,
    diffusive::Vars,
    hyperdiffusive::Vars,
    aux::Vars,
    t::Real,
)
    ν, D_t, τ = turbulence_tensors(atmos, state, diffusive, aux, t)
    d_h_tot = -D_t .* diffusive.∇h_tot
    flux_second_order!(atmos, flux, state, τ, d_h_tot)
    flux_second_order!(atmos.moisture, flux, state, diffusive, aux, t, D_t)
    flux_second_order!(
        atmos.hyperdiffusion,
        flux,
        state,
        diffusive,
        hyperdiffusive,
        aux,
        t,
    )
<<<<<<< HEAD
    flux_diffusive!(atmos.tracers, flux, state, diffusive, aux, t, D_t)
    flux_diffusive!(atmos.turbulence, flux, state, diffusive, aux, t, D_t)
=======
    flux_second_order!(atmos.tracers, flux, state, diffusive, aux, t, D_t)
>>>>>>> 499cb7cc
end

#TODO: Consider whether to not pass ρ and ρu (not state), foc BCs reasons
@inline function flux_second_order!(
    atmos::AtmosModel,
    flux::Grad,
    state::Vars,
    τ,
    d_h_tot,
)
    flux.ρu += τ * state.ρ
    flux.ρe += τ * state.ρu
    flux.ρe += d_h_tot * state.ρ
end

@inline function wavespeed(m::AtmosModel, nM, state::Vars, aux::Vars, t::Real)
    ρinv = 1 / state.ρ
    u = ρinv * state.ρu
    return abs(dot(nM, u)) + soundspeed(m, m.moisture, state, aux)
end

<<<<<<< HEAD
#=
function update_aux!(
=======

function update_auxiliary_state!(
>>>>>>> 499cb7cc
    dg::DGModel,
    m::AtmosModel,
    Q::MPIStateArray,
    t::Real,
    elems::UnitRange
)
    FT = eltype(Q)
    state_auxiliary = dg.state_auxiliary

    if num_integrals(m, FT) > 0
        indefinite_stack_integral!(dg, m, Q, state_auxiliary, t, elems)
        reverse_indefinite_stack_integral!(dg, m, Q, state_auxiliary, t, elems)
    end

    nodal_update_auxiliary_state!(
        atmos_nodal_update_auxiliary_state!,
        dg,
        m,
        Q,
        t,
        elems,
    )

    return true
end
=# 

function update_aux_diffusive!(
    dg::DGModel,
    m::AtmosModel,
    Q::MPIStateArray,
    t::Real,
    elems::UnitRange,
)
    FT = eltype(Q)
    aux = dg.auxstate
    diff = dg.diffstate

    if num_integrals(m, FT) > 0
        indefinite_stack_integral!(dg, m, Q, auxstate, t, elems)
        reverse_indefinite_stack_integral!(dg, m, Q, auxstate, t, elems)
    end

    nodal_update_aux!(div_damping_helper!, dg, m, Q, t, elems; diffusive = true)
    nodal_update_aux!(atmos_nodal_update_aux!, dg, m, Q, t, elems)
    return true
end

function div_damping_helper!(m::AtmosModel, Q, aux, diff, t)
    div_damping_helper!(m, m.turbulence, Q, aux, diff, t)
end

function atmos_nodal_update_auxiliary_state!(
    m::AtmosModel,
    state::Vars,
    aux::Vars,
    t::Real,
)
    atmos_nodal_update_auxiliary_state!(m.moisture, m, state, aux, t)
    atmos_nodal_update_auxiliary_state!(m.radiation, m, state, aux, t)
    atmos_nodal_update_auxiliary_state!(m.turbulence, m, state, aux, t)
    atmos_nodal_update_auxiliary_state!(m.tracers, m, state, aux, t)
end

function integral_load_auxiliary_state!(
    m::AtmosModel,
    integ::Vars,
    state::Vars,
    aux::Vars,
)
    integral_load_auxiliary_state!(m.radiation, integ, state, aux)
end

function integral_set_auxiliary_state!(m::AtmosModel, aux::Vars, integ::Vars)
    integral_set_auxiliary_state!(m.radiation, aux, integ)
end

function reverse_integral_load_auxiliary_state!(
    m::AtmosModel,
    integ::Vars,
    state::Vars,
    aux::Vars,
)
    reverse_integral_load_auxiliary_state!(m.radiation, integ, state, aux)
end

function reverse_integral_set_auxiliary_state!(
    m::AtmosModel,
    aux::Vars,
    integ::Vars,
)
    reverse_integral_set_auxiliary_state!(m.radiation, aux, integ)
end


@doc """
    init_state_auxiliary!(
        m::AtmosModel,
        aux::Vars,
        geom::LocalGeometry
        )
Initialise auxiliary variables for each AtmosModel subcomponent.
Store Cartesian coordinate information in `aux.coord`.
""" init_state_auxiliary!
function init_state_auxiliary!(m::AtmosModel, aux::Vars, geom::LocalGeometry)
    aux.coord = geom.coord
    atmos_init_aux!(m.orientation, m, aux, geom)
    atmos_init_aux!(m.ref_state, m, aux, geom)
    atmos_init_aux!(m.turbulence, m, aux, geom)
    atmos_init_aux!(m.hyperdiffusion, m, aux, geom)
    atmos_init_aux!(m.tracers, m, aux, geom)
end

@doc """
    source!(
        m::AtmosModel,
        source::Vars,
        state::Vars,
        diffusive::Vars,
        aux::Vars,
        t::Real,
        direction::Direction
    )
Computes (and assembles) source terms `S(Y)` in:
```
∂Y
-- = - ∇ • F + S(Y)
∂t
```
""" source!
function source!(
    m::AtmosModel,
    source::Vars,
    state::Vars,
    diffusive::Vars,
    aux::Vars,
    t::Real,
    direction,
)
    atmos_source!(m.source, m, source, state, diffusive, aux, t, direction)
end

@doc """
    init_state_conservative!(
        m::AtmosModel,
        state::Vars,
        aux::Vars,
        coords,
        t,
        args...)
Initialise state variables.
`args...` provides an option to include configuration data
(current use cases include problem constants, spline-interpolants)
""" init_state_conservative!
function init_state_conservative!(
    m::AtmosModel,
    state::Vars,
    aux::Vars,
    coords,
    t,
    args...,
)
    m.init_state_conservative(m, state, aux, coords, t, args...)
end
end # module<|MERGE_RESOLUTION|>--- conflicted
+++ resolved
@@ -29,22 +29,13 @@
     source!,
     wavespeed,
     boundary_state!,
-<<<<<<< HEAD
-    gradvariables!,
-    diffusive!,
-    hyperdiffusive!,
-    init_aux!,
-    init_state!,
-    update_aux!,
-    update_aux_diffusive!,
-=======
     compute_gradient_argument!,
     compute_gradient_flux!,
     transform_post_gradient_laplacian!,
     init_state_auxiliary!,
     init_state_conservative!,
     update_auxiliary_state!,
->>>>>>> 499cb7cc
+    update_auxiliary_state_gradient!,
     LocalGeometry,
     lengthscale,
     resolutionmetric,
@@ -478,12 +469,7 @@
         aux,
         t,
     )
-<<<<<<< HEAD
-    flux_diffusive!(atmos.tracers, flux, state, diffusive, aux, t, D_t)
-    flux_diffusive!(atmos.turbulence, flux, state, diffusive, aux, t, D_t)
-=======
     flux_second_order!(atmos.tracers, flux, state, diffusive, aux, t, D_t)
->>>>>>> 499cb7cc
 end
 
 #TODO: Consider whether to not pass ρ and ρu (not state), foc BCs reasons
@@ -505,13 +491,8 @@
     return abs(dot(nM, u)) + soundspeed(m, m.moisture, state, aux)
 end
 
-<<<<<<< HEAD
-#=
-function update_aux!(
-=======
 
 function update_auxiliary_state!(
->>>>>>> 499cb7cc
     dg::DGModel,
     m::AtmosModel,
     Q::MPIStateArray,
