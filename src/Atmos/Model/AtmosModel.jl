--- conflicted
+++ resolved
@@ -324,28 +324,17 @@
   m.init_state(state, aux, coords, t, args...)
 end
 
-<<<<<<< HEAD
-boundary_flux_diffusive!(nf::CentralNumericalFluxDiffusive, atmos::AtmosModel,
-                         F⁺, state⁺, diff⁺, hyperdiff⁺, aux⁺, n⁻,
-                         F⁻, state⁻, diff⁻, hyperdiff⁻, aux⁻,
-                         bctype, t,
-                         state1⁻, diff1⁻, aux1⁻) =
-  atmos_boundary_flux_diffusive!(nf, atmos.boundarycondition, atmos,
-                                 F⁺, state⁺, diff⁺, hyperdiff⁺, aux⁺, n⁻,
-                                 F⁻, state⁻, diff⁻, hyperdiff⁻, aux⁻,
-=======
 boundary_flux_diffusive!(nf::NumericalFluxDiffusive,
                          atmos::AtmosModel,
                          F,
-                         state⁺, diff⁺, aux⁺, n⁻,
-                         state⁻, diff⁻, aux⁻,
+                         state⁺, diff⁺, hyperdiff⁺, aux⁺, n⁻,
+                         state⁻, diff⁻, hyperdiff⁻, aux⁻,
                          bctype, t,
                          state1⁻, diff1⁻, aux1⁻) =
   atmos_boundary_flux_diffusive!(nf, atmos.boundarycondition, atmos,
                                  F,
-                                 state⁺, diff⁺, aux⁺, n⁻,
-                                 state⁻, diff⁻, aux⁻,
->>>>>>> c688b177
+                                 state⁺, diff⁺, hyperdiff⁺, aux⁺, n⁻,
+                                 state⁻, diff⁻, hyperdiff⁻, aux⁻,
                                  bctype, t,
                                  state1⁻, diff1⁻, aux1⁻)
 
