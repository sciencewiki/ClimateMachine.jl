--- conflicted
+++ resolved
@@ -24,49 +24,7 @@
 using ..ODESolvers
 using ..TicToc
 using ..VariableTemplates
-<<<<<<< HEAD
 using ..VTK
-
-export parse_commandline
-
-# Note that the initial values specified here are overwritten by the
-# command line argument defaults in `parse_commandline()`.
-Base.@kwdef mutable struct CLIMA_Settings
-    disable_gpu::Bool = false
-    mpi_knows_cuda::Bool = false
-    show_updates::Bool = true
-    update_interval::Int = 60
-    enable_diagnostics::Bool = false
-    diagnostics_interval::Int = 10000
-    enable_vtk::Bool = false
-    vtk_interval::Int = 10000
-    monitor_courant_numbers::Bool = false
-    monitor_courant_interval::Int = 10
-    log_level::String = "INFO"
-    output_dir::String = "output"
-    integration_testing::Bool = false
-    group_id::String = "site17"
-    array_type
-end
-
-const Settings = CLIMA_Settings(array_type = Array)
-
-array_type() = Settings.array_type
-
-const cuarray_pkgid =
-    Base.PkgId(Base.UUID("3a865a2d-5b23-5a0f-bc46-62713ec82fae"), "CuArrays")
-
-@init begin
-    if get(ENV, "CLIMA_GPU", "") != "false" && CUDAapi.has_cuda_gpu()
-        CuArrays = Base.require(cuarray_pkgid)
-    end
-end
-
-function _init_array(::Type{Array})
-    return nothing
-end
-=======
->>>>>>> e295d139
 
 @init @require CuArrays = "3a865a2d-5b23-5a0f-bc46-62713ec82fae" begin
     using .CuArrays, .CuArrays.CUDAdrv, .CuArrays.CUDAnative
@@ -113,6 +71,7 @@
     restart_from_num::Int = -1
     log_level::String = "INFO"
     output_dir::String = "output"
+    group_id::String = "site17"
     integration_testing::Bool = false
     array_type
 end
@@ -250,10 +209,9 @@
             parsed_args["monitor-courant-numbers"]
         delete!(parsed_args, "monitor-courant-numbers")
         Settings.log_level = uppercase(parsed_args["log-level"])
-<<<<<<< HEAD
+        delete!(parsed_args, "log-level")
         Settings.groupid = parsed_args["group-id"]
-=======
-        delete!(parsed_args, "log-level")
+        delete!(parsed_args, "group-id")
         Settings.checkpoint = parsed_args["checkpoint"]
         delete!(parsed_args, "checkpoint")
         Settings.checkpoint_keep_one = !parsed_args["checkpoint-keep-all"]
@@ -268,7 +226,6 @@
         delete!(parsed_args, "output-dir")
         Settings.integration_testing = parsed_args["integration-testing"]
         delete!(parsed_args, "integration-testing")
->>>>>>> e295d139
     catch
         Settings.disable_gpu = disable_gpu
     end
