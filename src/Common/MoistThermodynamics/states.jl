export PhasePartition
# Thermodynamic states
export ThermodynamicState,
    PhaseDry,
    PhaseDry_given_pT,
    PhaseEquil,
    PhaseNonEquil,
    TemperatureSHumEquil,
    LiquidIcePotTempSHumEquil,
    LiquidIcePotTempSHumEquil_given_pressure,
    LiquidIcePotTempSHumNonEquil,
    LiquidIcePotTempSHumNonEquil_given_pressure

"""
    PhasePartition

Represents the mass fractions of the moist air mixture.

# Constructors

    PhasePartition(q_tot::Real[, q_liq::Real[, q_ice::Real]])
    PhasePartition(ts::ThermodynamicState)

See also [`PhasePartition_equil`](@ref)

# Fields

$(DocStringExtensions.FIELDS)
"""
struct PhasePartition{FT <: Real}
    "total specific humidity"
    tot::FT
    "liquid water specific humidity (default: `0`)"
    liq::FT
    "ice specific humidity (default: `0`)"
    ice::FT
end

PhasePartition(q_tot::FT, q_liq::FT) where {FT <: Real} =
    PhasePartition(q_tot, q_liq, zero(FT))
PhasePartition(q_tot::FT) where {FT <: Real} =
    PhasePartition(q_tot, zero(FT), zero(FT))


"""
    ThermodynamicState{FT}

A thermodynamic state, which can be initialized for
various thermodynamic formulations (via its sub-types).
All `ThermodynamicState`'s have access to functions to
compute all other thermodynamic properties.
"""
abstract type ThermodynamicState{FT} end

"""
    PhaseEquil{FT} <: ThermodynamicState

A thermodynamic state assuming thermodynamic equilibrium (therefore, saturation adjustment
may be needed).

# Constructors

    PhaseEquil(e_int, ρ, q_tot)

# Fields

$(DocStringExtensions.FIELDS)
"""
struct PhaseEquil{FT, PS} <: ThermodynamicState{FT}
    "parameter set (e.g., planet parameters)"
    param_set::PS
    "internal energy"
    e_int::FT
    "density of air (potentially moist)"
    ρ::FT
    "total specific humidity"
    q_tot::FT
    "temperature: computed via [`saturation_adjustment`](@ref)"
    T::FT
end

"""
    PhaseEquil
Moist thermodynamic phase, given
 - `param_set` an `AbstractParameterSet`, see the [`MoistThermodynamics`](@ref) for more details
 - `e_int` internal energy
 - `ρ` density
 - `q_tot` total specific humidity
and, optionally
 - `maxiter` maximum iterations for saturation adjustment
 - `temperature_tol` temperature tolerance for saturation adjustment
 - `sat_adjust` function pointer to particular saturation adjustment method, options include
    - `saturation_adjustment` uses Newtons method with analytic gradients
    - `saturation_adjustment_SecantMethod` uses Secant method
"""
function PhaseEquil(
    param_set::APS,
    e_int::FT,
    ρ::FT,
    q_tot::FT,
    maxiter::Int = 6,
    temperature_tol::FT = FT(1e-1),
    sat_adjust::Function = saturation_adjustment,
) where {FT <: Real}
    # TODO: Remove these safety nets, or at least add warnings
    # waiting on fix: github.com/vchuravy/GPUifyLoops.jl/issues/104

    _cv_d = FT(cv_d(param_set))
    # Convert temperature tolerance to a convergence criterion on internal energy residuals
    tol = ResidualTolerance(temperature_tol * _cv_d)
    q_tot_safe = clamp(q_tot, FT(0), FT(1))
    T = sat_adjust(param_set, e_int, ρ, q_tot_safe, maxiter, tol)
    return PhaseEquil{FT, typeof(param_set)}(param_set, e_int, ρ, q_tot_safe, T)
end

"""
    PhaseDry{FT} <: ThermodynamicState

A dry thermodynamic state (`q_tot = 0`).

# Constructors

    PhaseDry(e_int, ρ)

# Fields

$(DocStringExtensions.FIELDS)
"""
struct PhaseDry{FT, PS} <: ThermodynamicState{FT}
    "parameter set (e.g., planet parameters)"
    param_set::PS
    "internal energy"
    e_int::FT
    "density of dry air"
    ρ::FT
end
PhaseDry(param_set::APS, e_int::FT, ρ::FT) where {FT} =
    PhaseDry{FT, typeof(param_set)}(param_set, e_int, ρ)

"""
    PhaseDry_given_pT(p, T)

Constructs a [`PhaseDry`](@ref) thermodynamic state from:

 - `p` pressure
 - `T` temperature
"""
function PhaseDry_given_pT(param_set::APS, p::FT, T::FT) where {FT <: Real}
    e_int = internal_energy(param_set, T)
    ρ = air_density(param_set, T, p)
    return PhaseDry{FT, typeof(param_set)}(param_set, e_int, ρ)
end


"""
    LiquidIcePotTempSHumEquil(θ_liq_ice, ρ, q_tot)

Constructs a [`PhaseEquil`](@ref) thermodynamic state from:

 - `θ_liq_ice` liquid-ice potential temperature
 - `ρ` (moist-)air density
 - `q_tot` total specific humidity
 - `temperature_tol` temperature tolerance for saturation adjustment
 - `maxiter` maximum iterations for saturation adjustment
"""
function LiquidIcePotTempSHumEquil(
    param_set::APS,
    θ_liq_ice::FT,
    ρ::FT,
    q_tot::FT,
    maxiter::Int = 36,
    temperature_tol::FT = FT(1e-1),
) where {FT <: Real}
    tol = ResidualTolerance(temperature_tol)
    T = saturation_adjustment_q_tot_θ_liq_ice(
        param_set,
        θ_liq_ice,
        ρ,
        q_tot,
        maxiter,
        tol,
    )
    q_pt = PhasePartition_equil(param_set, T, ρ, q_tot)
    e_int = internal_energy(param_set, T, q_pt)
    return PhaseEquil{FT, typeof(param_set)}(param_set, e_int, ρ, q_tot, T)
end

"""
    LiquidIcePotTempSHumEquil_given_pressure(θ_liq_ice, p, q_tot)

Constructs a [`PhaseEquil`](@ref) thermodynamic state from:

 - `θ_liq_ice` liquid-ice potential temperature
 - `p` pressure
 - `q_tot` total specific humidity
 - `temperature_tol` temperature tolerance for saturation adjustment
 - `maxiter` maximum iterations for saturation adjustment
"""
function LiquidIcePotTempSHumEquil_given_pressure(
    param_set::APS,
    θ_liq_ice::FT,
    p::FT,
    q_tot::FT,
    maxiter::Int = 30,
    temperature_tol::FT = FT(1e-1),
) where {FT <: Real}
    tol = ResidualTolerance(temperature_tol)
    T = saturation_adjustment_q_tot_θ_liq_ice_given_pressure(
        param_set,
        θ_liq_ice,
        p,
        q_tot,
        maxiter,
        tol,
    )
    ρ = air_density(param_set, T, p, PhasePartition(q_tot))
    q = PhasePartition_equil(param_set, T, ρ, q_tot)
    e_int = internal_energy(param_set, T, q)
    return PhaseEquil{FT, typeof(param_set)}(param_set, e_int, ρ, q.tot, T)
end

"""
    TemperatureSHumEquil(T, p, q_tot)

Constructs a [`PhaseEquil`](@ref) thermodynamic state from temperature.

 - `T` temperature
 - `p` pressure
 - `q_tot` total specific humidity
"""
function TemperatureSHumEquil(
    param_set::APS,
    T::FT,
    p::FT,
    q_tot::FT,
) where {FT <: Real}
    ρ = air_density(param_set, T, p, PhasePartition(q_tot))
    q = PhasePartition_equil(param_set, T, ρ, q_tot)
    e_int = internal_energy(param_set, T, q)
    return PhaseEquil{FT, typeof(param_set)}(param_set, e_int, ρ, q_tot, T)
end

"""
   	 PhaseNonEquil{FT} <: ThermodynamicState

A thermodynamic state assuming thermodynamic non-equilibrium (therefore, temperature can
be computed directly).

# Constructors

    PhaseNonEquil(e_int, q::PhasePartition, ρ)

# Fields

$(DocStringExtensions.FIELDS)

"""
struct PhaseNonEquil{FT, PS} <: ThermodynamicState{FT}
    "parameter set (e.g., planet parameters)"
    param_set::PS
    "internal energy"
    e_int::FT
    "density of air (potentially moist)"
    ρ::FT
    "phase partition"
    q::PhasePartition{FT}
end
function PhaseNonEquil(
    param_set::APS,
    e_int::FT,
    ρ::FT,
    q::PhasePartition{FT} = q_pt_0(FT),
) where {FT}
    return PhaseNonEquil{FT, typeof(param_set)}(param_set, e_int, ρ, q)
end

"""
    LiquidIcePotTempSHumNonEquil(θ_liq_ice, ρ, q_pt)

Constructs a [`PhaseNonEquil`](@ref) thermodynamic state from:

 - `θ_liq_ice` liquid-ice potential temperature
 - `ρ` (moist-)air density
 - `q_pt` phase partition
and, optionally
 - `potential_temperature_tol` potential temperature for non-linear equation solve
 - `maxiter` maximum iterations for non-linear equation solve
"""
function LiquidIcePotTempSHumNonEquil(
    param_set::APS,
    θ_liq_ice::FT,
    ρ::FT,
    q_pt::PhasePartition{FT},
    maxiter::Int = 10,
    potential_temperature_tol::FT = FT(1e-2),
) where {FT <: Real}
    tol = ResidualTolerance(potential_temperature_tol)
    T = air_temperature_from_liquid_ice_pottemp_non_linear(
        param_set,
        θ_liq_ice,
        ρ,
        maxiter,
        tol,
        q_pt,
    )
    e_int = internal_energy(param_set, T, q_pt)
    return PhaseNonEquil{FT, typeof(param_set)}(param_set, e_int, ρ, q_pt)
end

"""
    LiquidIcePotTempSHumNonEquil_given_pressure(θ_liq_ice, p, q_pt)

Constructs a [`PhaseNonEquil`](@ref) thermodynamic state from:

 - `θ_liq_ice` liquid-ice potential temperature
 - `p` pressure
 - `q_pt` phase partition
"""
function LiquidIcePotTempSHumNonEquil_given_pressure(
    param_set::APS,
    θ_liq_ice::FT,
    p::FT,
    q_pt::PhasePartition{FT},
) where {FT <: Real}
    T = air_temperature_from_liquid_ice_pottemp_given_pressure(
        param_set,
        θ_liq_ice,
        p,
        q_pt,
    )
    ρ = air_density(param_set, T, p, q_pt)
    e_int = internal_energy(param_set, T, q_pt)
    return PhaseNonEquil{FT, typeof(param_set)}(param_set, e_int, ρ, q_pt)
<<<<<<< HEAD
end

"""
    fixed_lapse_rate_ref_state(z::FT,
                               T_surface::FT,
                               T_min::FT) where {FT<:AbstractFloat}

Fixed lapse rate hydrostatic reference state
"""
function fixed_lapse_rate_ref_state(
    param_set::APS,
    z::FT,
    T_surface::FT,
    T_min::FT,
) where {FT <: AbstractFloat}
    _grav::FT = grav(param_set)
    _cp_d::FT = cp_d(param_set)
    _R_d::FT = R_d(param_set)
    _MSLP::FT = MSLP(param_set)
    Γ = _grav / _cp_d
    z_tropopause = (T_surface - T_min) / Γ
    H_min = _R_d * T_min / _grav
    T = max(T_surface - Γ * z, T_min)
    p = _MSLP * (T / T_surface)^(_grav / (_R_d * Γ))
    T == T_min && (p = p * exp(-(z - z_tropopause) / H_min))
    ρ = p / (_R_d * T)
    return T, p, ρ
end

"""
    tested_convergence_range(FT, n)

A range of input arguments to thermodynamic state constructors
 - `e_int` internal energy
 - `ρ` (moist-)air density
 - `q_tot` total specific humidity
 - `q_pt` phase partition
 - `T` air temperature
 - `θ_liq_ice` liquid-ice potential temperature
that are tested for convergence in saturation adjustment.

Note that the output vectors are of size ``n*n_RH``, and they
should span the input arguments to all of the constructors.
"""
function tested_convergence_range(param_set::APS, n::Int, ::Type{FT}) where {FT}
    n_RS1 = 10
    n_RS2 = 20
    n_RS = n_RS1 + n_RS2
    z_range = range(FT(0), stop = FT(2.5e4), length = n)
    relative_sat1 = range(FT(0), stop = FT(1), length = n_RS1)
    relative_sat2 = range(FT(1), stop = FT(1.02), length = n_RS2)
    relative_sat = [relative_sat1..., relative_sat2...]
    T_min = FT(150)
    T_surface = FT(350)

    args =
        fixed_lapse_rate_ref_state.(
            Ref(param_set),
            z_range,
            Ref(T_surface),
            Ref(T_min),
        )
    T, p, ρ = getindex.(args, 1), getindex.(args, 2), getindex.(args, 3)

    p = collect(Iterators.flatten([p for RS in 1:n_RS]))
    ρ = collect(Iterators.flatten([ρ for RS in 1:n_RS]))
    T = collect(Iterators.flatten([T for RS in 1:n_RS]))
    relative_sat = collect(Iterators.flatten([relative_sat for RS in 1:n]))

    # Additional variables
    q_sat = q_vap_saturation.(Ref(param_set), T, ρ)
    q_tot = min.(relative_sat .* q_sat, FT(1))
    q_pt = PhasePartition_equil.(Ref(param_set), T, ρ, q_tot)
    e_int = internal_energy.(Ref(param_set), T, q_pt)
    θ_liq_ice = liquid_ice_pottemp.(Ref(param_set), T, ρ, q_pt)
    return e_int, ρ, q_tot, q_pt, T, p, θ_liq_ice
=======
>>>>>>> 47a0a67f
end<|MERGE_RESOLUTION|>--- conflicted
+++ resolved
@@ -60,14 +60,14 @@
 
 # Constructors
 
-    PhaseEquil(e_int, ρ, q_tot)
+    PhaseEquil(param_set, e_int, ρ, q_tot)
 
 # Fields
 
 $(DocStringExtensions.FIELDS)
 """
 struct PhaseEquil{FT, PS} <: ThermodynamicState{FT}
-    "parameter set (e.g., planet parameters)"
+    "parameter set, used to dispatch planet parameter function calls"
     param_set::PS
     "internal energy"
     e_int::FT
@@ -120,14 +120,14 @@
 
 # Constructors
 
-    PhaseDry(e_int, ρ)
+    PhaseDry(param_set, e_int, ρ)
 
 # Fields
 
 $(DocStringExtensions.FIELDS)
 """
 struct PhaseDry{FT, PS} <: ThermodynamicState{FT}
-    "parameter set (e.g., planet parameters)"
+    "parameter set, used to dispatch planet parameter function calls"
     param_set::PS
     "internal energy"
     e_int::FT
@@ -138,10 +138,11 @@
     PhaseDry{FT, typeof(param_set)}(param_set, e_int, ρ)
 
 """
-    PhaseDry_given_pT(p, T)
+    PhaseDry_given_pT(param_set, p, T)
 
 Constructs a [`PhaseDry`](@ref) thermodynamic state from:
 
+ - `param_set` an `AbstractParameterSet`, see the [`MoistThermodynamics`](@ref) for more details
  - `p` pressure
  - `T` temperature
 """
@@ -153,10 +154,11 @@
 
 
 """
-    LiquidIcePotTempSHumEquil(θ_liq_ice, ρ, q_tot)
+    LiquidIcePotTempSHumEquil(param_set, θ_liq_ice, ρ, q_tot)
 
 Constructs a [`PhaseEquil`](@ref) thermodynamic state from:
 
+ - `param_set` an `AbstractParameterSet`, see the [`MoistThermodynamics`](@ref) for more details
  - `θ_liq_ice` liquid-ice potential temperature
  - `ρ` (moist-)air density
  - `q_tot` total specific humidity
@@ -186,10 +188,11 @@
 end
 
 """
-    LiquidIcePotTempSHumEquil_given_pressure(θ_liq_ice, p, q_tot)
+    LiquidIcePotTempSHumEquil_given_pressure(param_set, θ_liq_ice, p, q_tot)
 
 Constructs a [`PhaseEquil`](@ref) thermodynamic state from:
 
+ - `param_set` an `AbstractParameterSet`, see the [`MoistThermodynamics`](@ref) for more details
  - `θ_liq_ice` liquid-ice potential temperature
  - `p` pressure
  - `q_tot` total specific humidity
@@ -220,10 +223,11 @@
 end
 
 """
-    TemperatureSHumEquil(T, p, q_tot)
+    TemperatureSHumEquil(param_set, T, p, q_tot)
 
 Constructs a [`PhaseEquil`](@ref) thermodynamic state from temperature.
 
+ - `param_set` an `AbstractParameterSet`, see the [`MoistThermodynamics`](@ref) for more details
  - `T` temperature
  - `p` pressure
  - `q_tot` total specific humidity
@@ -248,7 +252,7 @@
 
 # Constructors
 
-    PhaseNonEquil(e_int, q::PhasePartition, ρ)
+    PhaseNonEquil(param_set, e_int, q::PhasePartition, ρ)
 
 # Fields
 
@@ -256,7 +260,7 @@
 
 """
 struct PhaseNonEquil{FT, PS} <: ThermodynamicState{FT}
-    "parameter set (e.g., planet parameters)"
+    "parameter set, used to dispatch planet parameter function calls"
     param_set::PS
     "internal energy"
     e_int::FT
@@ -275,10 +279,11 @@
 end
 
 """
-    LiquidIcePotTempSHumNonEquil(θ_liq_ice, ρ, q_pt)
+    LiquidIcePotTempSHumNonEquil(param_set, θ_liq_ice, ρ, q_pt)
 
 Constructs a [`PhaseNonEquil`](@ref) thermodynamic state from:
 
+ - `param_set` an `AbstractParameterSet`, see the [`MoistThermodynamics`](@ref) for more details
  - `θ_liq_ice` liquid-ice potential temperature
  - `ρ` (moist-)air density
  - `q_pt` phase partition
@@ -308,10 +313,11 @@
 end
 
 """
-    LiquidIcePotTempSHumNonEquil_given_pressure(θ_liq_ice, p, q_pt)
+    LiquidIcePotTempSHumNonEquil_given_pressure(param_set, θ_liq_ice, p, q_pt)
 
 Constructs a [`PhaseNonEquil`](@ref) thermodynamic state from:
 
+ - `param_set` an `AbstractParameterSet`, see the [`MoistThermodynamics`](@ref) for more details
  - `θ_liq_ice` liquid-ice potential temperature
  - `p` pressure
  - `q_pt` phase partition
@@ -331,83 +337,4 @@
     ρ = air_density(param_set, T, p, q_pt)
     e_int = internal_energy(param_set, T, q_pt)
     return PhaseNonEquil{FT, typeof(param_set)}(param_set, e_int, ρ, q_pt)
-<<<<<<< HEAD
-end
-
-"""
-    fixed_lapse_rate_ref_state(z::FT,
-                               T_surface::FT,
-                               T_min::FT) where {FT<:AbstractFloat}
-
-Fixed lapse rate hydrostatic reference state
-"""
-function fixed_lapse_rate_ref_state(
-    param_set::APS,
-    z::FT,
-    T_surface::FT,
-    T_min::FT,
-) where {FT <: AbstractFloat}
-    _grav::FT = grav(param_set)
-    _cp_d::FT = cp_d(param_set)
-    _R_d::FT = R_d(param_set)
-    _MSLP::FT = MSLP(param_set)
-    Γ = _grav / _cp_d
-    z_tropopause = (T_surface - T_min) / Γ
-    H_min = _R_d * T_min / _grav
-    T = max(T_surface - Γ * z, T_min)
-    p = _MSLP * (T / T_surface)^(_grav / (_R_d * Γ))
-    T == T_min && (p = p * exp(-(z - z_tropopause) / H_min))
-    ρ = p / (_R_d * T)
-    return T, p, ρ
-end
-
-"""
-    tested_convergence_range(FT, n)
-
-A range of input arguments to thermodynamic state constructors
- - `e_int` internal energy
- - `ρ` (moist-)air density
- - `q_tot` total specific humidity
- - `q_pt` phase partition
- - `T` air temperature
- - `θ_liq_ice` liquid-ice potential temperature
-that are tested for convergence in saturation adjustment.
-
-Note that the output vectors are of size ``n*n_RH``, and they
-should span the input arguments to all of the constructors.
-"""
-function tested_convergence_range(param_set::APS, n::Int, ::Type{FT}) where {FT}
-    n_RS1 = 10
-    n_RS2 = 20
-    n_RS = n_RS1 + n_RS2
-    z_range = range(FT(0), stop = FT(2.5e4), length = n)
-    relative_sat1 = range(FT(0), stop = FT(1), length = n_RS1)
-    relative_sat2 = range(FT(1), stop = FT(1.02), length = n_RS2)
-    relative_sat = [relative_sat1..., relative_sat2...]
-    T_min = FT(150)
-    T_surface = FT(350)
-
-    args =
-        fixed_lapse_rate_ref_state.(
-            Ref(param_set),
-            z_range,
-            Ref(T_surface),
-            Ref(T_min),
-        )
-    T, p, ρ = getindex.(args, 1), getindex.(args, 2), getindex.(args, 3)
-
-    p = collect(Iterators.flatten([p for RS in 1:n_RS]))
-    ρ = collect(Iterators.flatten([ρ for RS in 1:n_RS]))
-    T = collect(Iterators.flatten([T for RS in 1:n_RS]))
-    relative_sat = collect(Iterators.flatten([relative_sat for RS in 1:n]))
-
-    # Additional variables
-    q_sat = q_vap_saturation.(Ref(param_set), T, ρ)
-    q_tot = min.(relative_sat .* q_sat, FT(1))
-    q_pt = PhasePartition_equil.(Ref(param_set), T, ρ, q_tot)
-    e_int = internal_energy.(Ref(param_set), T, q_pt)
-    θ_liq_ice = liquid_ice_pottemp.(Ref(param_set), T, ρ, q_pt)
-    return e_int, ρ, q_tot, q_pt, T, p, θ_liq_ice
-=======
->>>>>>> 47a0a67f
 end