--- conflicted
+++ resolved
@@ -676,11 +676,7 @@
 
 See also [`saturation_adjustment`](@ref).
 """
-<<<<<<< HEAD
-function saturation_adjustment_NewtonsMethod(e_int::FT, ρ::FT, q_tot::FT, maxiter::Int, tol::FT) where {FT<:Real}
-=======
 function saturation_adjustment(e_int::FT, ρ::FT, q_tot::FT, tol::FT, maxiter::Int) where {FT<:Real}
->>>>>>> 94d6552b
   T_1 = max(FT(T_min), air_temperature(e_int, PhasePartition(q_tot))) # Assume all vapor
   q_v_sat = q_vap_saturation(T_1, ρ)
   unsaturated = q_tot <= q_v_sat
@@ -691,16 +687,11 @@
       T -> internal_energy_sat(T, ρ, q_tot) - e_int,
       T_ -> ∂e_int_∂T(T_, e_int, ρ, q_tot),
       T_1,
-<<<<<<< HEAD
       NewtonsMethod(), VerboseSolution(), tol, maxiter)
-    return sol, 1
-=======
-      NewtonsMethod(), CompactSolution(), tol, maxiter)
     if !sol.converged
       error("saturation_adjustment did not converge")
     end
-    return sol.root
->>>>>>> 94d6552b
+    return sol, 1
   end
 end
 
@@ -746,46 +737,23 @@
 
 See also [`saturation_adjustment_q_tot_θ_liq_ice`](@ref).
 """
-<<<<<<< HEAD
-function saturation_adjustment(e_int::FT, ρ::FT, q_tot::FT, maxiter::Int, tol::FT) where {FT<:Real}
-  T_1 = max(FT(T_min), air_temperature(e_int, PhasePartition(q_tot))) # Assume all vapor
-  q_v_sat = q_vap_saturation(T_1, ρ)
-  unsaturated = q_tot <= q_v_sat
-  if unsaturated
-    return RootSolvers.SolutionResults(VerboseSolution(), T_1, true, FT(0), 0, FT[T_1], [FT(0)]), 0
-  else
-    # FIXME here: need to revisit bounds for saturation adjustment to guarantee bracketing of zero.
-    ΔT = FT(10)
-    T_2 = max(FT(T_min)+ΔT, air_temperature(e_int, PhasePartition(q_tot, FT(0), q_tot))) # Assume all ice
-    if T_1>T_2
-      @show T_1, T_2
-      error("Bad bracketing")
-    end
-    sol = find_zero(
-      T -> internal_energy_sat(T, ρ, q_tot) - e_int,
-      # T_1, NewtonsMethodAD(), VerboseSolution(), tol, maxiter)
-      # T_1, T_2, RegulaFalsiMethod(), VerboseSolution(), tol, maxiter)
-      T_1, T_2, SecantMethod(), VerboseSolution(), tol, maxiter)
-    return sol, 1
-=======
 function saturation_adjustment_SecantMethod(e_int::FT, ρ::FT, q_tot::FT, tol::FT, maxiter::Int) where {FT<:Real}
   T_1 = max(FT(T_min), air_temperature(e_int, PhasePartition(q_tot))) # Assume all vapor
   q_v_sat = q_vap_saturation(T_1, ρ)
   unsaturated = q_tot <= q_v_sat
   if unsaturated && T_1 > FT(T_min)
-    return T_1
+    return RootSolvers.SolutionResults(VerboseSolution(), T_1, true, FT(0), 0, FT[T_1], [FT(0)]), 0
   else
     # FIXME here: need to revisit bounds for saturation adjustment to guarantee bracketing of zero.
     T_2 = air_temperature(e_int, PhasePartition(q_tot, FT(0), q_tot)) # Assume all ice
     T_2 = bound_upper_temperature(T_1, T_2)
     sol = find_zero(
       T -> internal_energy_sat(T, ρ, q_tot) - e_int,
-      T_1, T_2, SecantMethod(), CompactSolution(), tol, maxiter)
+      T_1, T_2, SecantMethod(), VerboseSolution(), tol, maxiter)
     if !sol.converged
       error("saturation_adjustment_SecantMethod did not converge")
     end
-    return sol.root
->>>>>>> 94d6552b
+    return sol, 1
   end
 end
 
@@ -808,33 +776,22 @@
 
 See also [`saturation_adjustment`](@ref).
 """
-<<<<<<< HEAD
-function saturation_adjustment_q_tot_θ_liq_ice(θ_liq_ice::FT, q_tot::FT, ρ::FT, maxiter::Int, tol::FT) where {FT<:Real}
-  T_1 = air_temperature_from_liquid_ice_pottemp(θ_liq_ice, ρ, PhasePartition(q_tot)) # Assume all vapor
-=======
 function saturation_adjustment_q_tot_θ_liq_ice(θ_liq_ice::FT, ρ::FT, q_tot::FT, tol::FT, maxiter::Int) where {FT<:Real}
   T_1 = max(FT(T_min), air_temperature_from_liquid_ice_pottemp(θ_liq_ice, ρ, PhasePartition(q_tot))) # Assume all vapor
->>>>>>> 94d6552b
   q_v_sat = q_vap_saturation(T_1, ρ)
   unsaturated = q_tot <= q_v_sat
   if unsaturated && T_1 > FT(T_min)
-    return T_1
+    return RootSolvers.SolutionResults(VerboseSolution(), T_1, true, FT(0), 0, FT[T_1], [FT(0)]), 0
   else
     T_2 = air_temperature_from_liquid_ice_pottemp(θ_liq_ice, ρ, PhasePartition(q_tot, FT(0), q_tot)) # Assume all ice
     T_2 = bound_upper_temperature(T_1, T_2)
     sol = find_zero(
       T -> liquid_ice_pottemp_sat(T, ρ, q_tot) - θ_liq_ice,
       T_1, T_2, SecantMethod(), CompactSolution(), tol, maxiter)
-<<<<<<< HEAD
-      if !sol.converged
-        error("saturation_adjustment_q_tot_θ_liq_ice did not converge")
-      end
-=======
     if !sol.converged
       error("saturation_adjustment_q_tot_θ_liq_ice did not converge")
     end
->>>>>>> 94d6552b
-    return sol.root
+    return sol, 1
   end
 end
 
@@ -857,32 +814,23 @@
 
 See also [`saturation_adjustment`](@ref).
 """
-<<<<<<< HEAD
-function saturation_adjustment_q_tot_θ_liq_ice_given_pressure(θ_liq_ice::FT, q_tot::FT, p::FT, maxiter::Int, tol::FT) where {FT<:Real}
-=======
 function saturation_adjustment_q_tot_θ_liq_ice_given_pressure(θ_liq_ice::FT, p::FT, q_tot::FT, tol::FT, maxiter::Int) where {FT<:Real}
->>>>>>> 94d6552b
   T_1 = air_temperature_from_liquid_ice_pottemp_given_pressure(θ_liq_ice, p, PhasePartition(q_tot)) # Assume all vapor
   ρ = air_density(T_1, p, PhasePartition(q_tot))
   q_v_sat = q_vap_saturation(T_1, ρ)
   unsaturated = q_tot <= q_v_sat
   if unsaturated && T_1 > FT(T_min)
-    return RootSolvers.SolutionResults(VerboseSolution(), T_1, true, FT(0), 0, FT[T_1], [FT(0)])
+    return RootSolvers.SolutionResults(VerboseSolution(), T_1, true, FT(0), 0, FT[T_1], [FT(0)]), 0
   else
     T_2 = air_temperature_from_liquid_ice_pottemp(θ_liq_ice, p, PhasePartition(q_tot, FT(0), q_tot)) # Assume all ice
     T_2 = bound_upper_temperature(T_1, T_2)
     sol = find_zero(
       T -> liquid_ice_pottemp_sat(T, air_density(T, p, PhasePartition(q_tot)), q_tot) - θ_liq_ice,
-<<<<<<< HEAD
       T_1, T_2, SecantMethod(), VerboseSolution(), tol, maxiter)
-    return sol
-=======
-      T_1, T_2, SecantMethod(), CompactSolution(), tol, maxiter)
     if !sol.converged
       error("saturation_adjustment_q_tot_θ_liq_ice_given_pressure did not converge")
     end
-    return sol.root
->>>>>>> 94d6552b
+    return sol, 1
   end
 end
 
