module LowStorageRungeKuttaMethod
export LowStorageRungeKutta2N
export LSRK54CarpenterKennedy, LSRK144NiegemannDiehlBusch

using GPUifyLoops
include("LowStorageRungeKuttaMethod_kernels.jl")

using ..ODESolvers
ODEs = ODESolvers
using ..SpaceMethods

"""
    LowStorageRungeKutta2N(f, RKA, RKB, RKC, Q; dt, t0 = 0)

This is a time stepping object for explicitly time stepping the differential
equation given by the right-hand-side function `f` with the state `Q`, i.e.,

```math
  \\dot{Q} = f(Q, t)
```

with the required time step size `dt` and optional initial time `t0`.  This
time stepping object is intended to be passed to the `solve!` command.

The constructor builds a low-storage Runge-Kutta scheme using 2N
storage based on the provided `RKA`, `RKB` and `RKC` coefficient arrays.

The available concrete implementations are:

  - [`LSRK54CarpenterKennedy`](@ref)
  - [`LSRK144NiegemannDiehlBusch`](@ref)
"""
<<<<<<< HEAD
struct LowStorageRungeKutta{F, T, AT, Nstages} <: ODEs.AbstractODESolver
=======
struct LowStorageRungeKutta2N{T, RT, AT, Nstages} <: ODEs.AbstractODESolver
>>>>>>> 95c6a559
  "time step"
  dt::Array{RT,1}
  "time"
  t::Array{RT,1}
  "rhs function"
  rhs!::F
  "Storage for RHS during the LowStorageRungeKutta update"
  dQ::AT
  "low storage RK coefficient vector A (rhs scaling)"
  RKA::NTuple{Nstages, RT}
  "low storage RK coefficient vector B (rhs add in scaling)"
  RKB::NTuple{Nstages, RT}
  "low storage RK coefficient vector C (time scaling)"
<<<<<<< HEAD
  RKC::NTuple{Nstages, T}
  function LowStorageRungeKutta(rhs!::F, Q::AT; dt=nothing,
                                t0=0) where {F, AT<:AbstractArray}
=======
  RKC::NTuple{Nstages, RT}

  function LowStorageRungeKutta2N(rhs!::Function, RKA, RKB, RKC,
                                  Q::AT; dt=nothing, t0=0) where {AT<:AbstractArray}
>>>>>>> 95c6a559

    @assert dt != nothing

    T = eltype(Q)
    RT = real(T)
    dt = [dt]
    t0 = [t0]

    dQ = similar(Q)
    fill!(dQ, 0)
<<<<<<< HEAD
    new{F, T, AT, length(RKA)}(dt, t0, rhs!, dQ, RKA, RKB, RKC)
  end
end


"""
    updatedt!(lsrk::LowStorageRungeKutta, dt)

Change the time step size to `dt` for `lsrk.
"""
updatedt!(lsrk::LowStorageRungeKutta, dt) = lsrk.dt[1] = dt

function ODEs.dostep!(Q, lsrk::LowStorageRungeKutta, param,
                      timeend, adjustfinalstep)
=======
    
    new{T, RT, AT, length(RKA)}(dt, t0, rhs!, dQ, RKA, RKB, RKC)
  end
end

function LowStorageRungeKutta2N(spacedisc::AbstractSpaceMethod, RKA, RKB, RKC,
                                Q; dt=nothing, t0=0)
  rhs! = (x...; increment) -> SpaceMethods.odefun!(spacedisc, x..., increment = increment)
  LowStorageRungeKutta2N(rhs!, RKA, RKB, RKC, Q; dt=dt, t0=t0)
end

ODEs.updatedt!(lsrk::LowStorageRungeKutta2N, dt) = lsrk.dt[1] = dt

function ODEs.dostep!(Q, lsrk::LowStorageRungeKutta2N, timeend,
                      adjustfinalstep)
>>>>>>> 95c6a559
  time, dt = lsrk.t[1], lsrk.dt[1]
  if adjustfinalstep && time + dt > timeend
    dt = timeend - time
    @assert dt > 0
  end
  RKA, RKB, RKC = lsrk.RKA, lsrk.RKB, lsrk.RKC
  rhs!, dQ = lsrk.rhs!, lsrk.dQ
<<<<<<< HEAD
  for s = 1:length(RKA)
    rhs!(dQ, Q, param, time)
=======
>>>>>>> 95c6a559

  rv_Q = ODEs.realview(Q)
  rv_dQ = ODEs.realview(dQ)

  threads = 1024
  blocks = div(length(rv_Q) + threads - 1, threads)

  for s = 1:length(RKA)
    rhs!(dQ, Q, time + RKC[s] * dt, increment = true)
    # update solution and scale RHS
    @launch(ODEs.device(Q), threads=threads, blocks=blocks,
            update!(rv_dQ, rv_Q, RKA[s%length(RKA)+1], RKB[s], dt))
  end
  if dt == lsrk.dt[1]
    lsrk.t[1] += dt
  else
    lsrk.t[1] = timeend
  end

end

"""
    LSRK54CarpenterKennedy(f, Q; dt, t0 = 0)

This function returns a [`LowStorageRungeKutta2N`](@ref) time stepping object
for explicitly time stepping the differential
equation given by the right-hand-side function `f` with the state `Q`, i.e.,

```math
  \\dot{Q} = f(Q, t)
```

with the required time step size `dt` and optional initial time `t0`.  This
time stepping object is intended to be passed to the `solve!` command.

This uses the fourth-order, low-storage, Runge--Kutta scheme of Carpenter
and Kennedy (1994) (in their notation (5,4) 2N-Storage RK scheme).

### References

    @TECHREPORT{CarpenterKennedy1994,
      author = {M.~H. Carpenter and C.~A. Kennedy},
      title = {Fourth-order {2N-storage} {Runge-Kutta} schemes},
      institution = {National Aeronautics and Space Administration},
      year = {1994},
      number = {NASA TM-109112},
      address = {Langley Research Center, Hampton, VA},
    }
"""
function LSRK54CarpenterKennedy(F::Union{Function, AbstractSpaceMethod},
                                Q::AT; dt=nothing, t0=0) where {AT <: AbstractArray}
  T = eltype(Q)
  RT = real(T)

  RKA = (RT(0),
         RT(-567301805773  // 1357537059087),
         RT(-2404267990393 // 2016746695238),
         RT(-3550918686646 // 2091501179385),
         RT(-1275806237668 // 842570457699 ))

  RKB = (RT(1432997174477 // 9575080441755 ),
         RT(5161836677717 // 13612068292357),
         RT(1720146321549 // 2090206949498 ),
         RT(3134564353537 // 4481467310338 ),
         RT(2277821191437 // 14882151754819))

  RKC = (RT(0),
         RT(1432997174477 // 9575080441755),
         RT(2526269341429 // 6820363962896),
         RT(2006345519317 // 3224310063776),
         RT(2802321613138 // 2924317926251))

  LowStorageRungeKutta2N(F, RKA, RKB, RKC, Q; dt=dt, t0=t0)
end

"""
    LSRK144NiegemannDiehlBusch((f, Q; dt, t0 = 0)

This function returns a [`LowStorageRungeKutta2N`](@ref) time stepping object
for explicitly time stepping the differential
equation given by the right-hand-side function `f` with the state `Q`, i.e.,

```math
  \\dot{Q} = f(Q, t)
```

with the required time step size `dt` and optional initial time `t0`.  This
time stepping object is intended to be passed to the `solve!` command.

This uses the fourth-order, 14-stage, low-storage, Runge--Kutta scheme of
Niegemann, Diehl, and Busch (2012) with optimized stability region

### References

    @article{niegemann2012efficient,
      title={Efficient low-storage Runge--Kutta schemes with optimized stability regions},
      author={Niegemann, Jens and Diehl, Richard and Busch, Kurt},
      journal={Journal of Computational Physics},
      volume={231},
      number={2},
      pages={364--372},
      year={2012},
      publisher={Elsevier}
    }
"""
function LSRK144NiegemannDiehlBusch(F::Union{Function, AbstractSpaceMethod},
                                    Q::AT; dt=nothing, t0=0) where {AT <: AbstractArray}
  T = eltype(Q)
  RT = real(T)

  RKA = (RT(0),
         RT(-0.7188012108672410),
         RT(-0.7785331173421570),
         RT(-0.0053282796654044),
         RT(-0.8552979934029281),
         RT(-3.9564138245774565),
         RT(-1.5780575380587385),
         RT(-2.0837094552574054),
         RT(-0.7483334182761610),
         RT(-0.7032861106563359),
         RT( 0.0013917096117681),
         RT(-0.0932075369637460),
         RT(-0.9514200470875948),
         RT(-7.1151571693922548))

  RKB = (RT(0.0367762454319673),
         RT(0.3136296607553959),
         RT(0.1531848691869027),
         RT(0.0030097086818182),
         RT(0.3326293790646110),
         RT(0.2440251405350864),
         RT(0.3718879239592277),
         RT(0.6204126221582444),
         RT(0.1524043173028741),
         RT(0.0760894927419266),
         RT(0.0077604214040978),
         RT(0.0024647284755382),
         RT(0.0780348340049386),
         RT(5.5059777270269628))

  RKC = (RT(0),
         RT(0.0367762454319673),
         RT(0.1249685262725025),
         RT(0.2446177702277698),
         RT(0.2476149531070420),
         RT(0.2969311120382472),
         RT(0.3978149645802642),
         RT(0.5270854589440328),
         RT(0.6981269994175695),
         RT(0.8190890835352128),
         RT(0.8527059887098624),
         RT(0.8604711817462826),
         RT(0.8627060376969976),
         RT(0.8734213127600976))

  LowStorageRungeKutta2N(F, RKA, RKB, RKC, Q; dt=dt, t0=t0)
end

end<|MERGE_RESOLUTION|>--- conflicted
+++ resolved
@@ -30,11 +30,7 @@
   - [`LSRK54CarpenterKennedy`](@ref)
   - [`LSRK144NiegemannDiehlBusch`](@ref)
 """
-<<<<<<< HEAD
-struct LowStorageRungeKutta{F, T, AT, Nstages} <: ODEs.AbstractODESolver
-=======
-struct LowStorageRungeKutta2N{T, RT, AT, Nstages} <: ODEs.AbstractODESolver
->>>>>>> 95c6a559
+struct LowStorageRungeKutta2N{F, T, RT, AT, Nstages} <: ODEs.AbstractODESolver
   "time step"
   dt::Array{RT,1}
   "time"
@@ -48,16 +44,10 @@
   "low storage RK coefficient vector B (rhs add in scaling)"
   RKB::NTuple{Nstages, RT}
   "low storage RK coefficient vector C (time scaling)"
-<<<<<<< HEAD
-  RKC::NTuple{Nstages, T}
-  function LowStorageRungeKutta(rhs!::F, Q::AT; dt=nothing,
-                                t0=0) where {F, AT<:AbstractArray}
-=======
   RKC::NTuple{Nstages, RT}
 
-  function LowStorageRungeKutta2N(rhs!::Function, RKA, RKB, RKC,
+  function LowStorageRungeKutta2N(rhs!::F, RKA, RKB, RKC,
                                   Q::AT; dt=nothing, t0=0) where {AT<:AbstractArray}
->>>>>>> 95c6a559
 
     @assert dt != nothing
 
@@ -68,26 +58,10 @@
 
     dQ = similar(Q)
     fill!(dQ, 0)
-<<<<<<< HEAD
-    new{F, T, AT, length(RKA)}(dt, t0, rhs!, dQ, RKA, RKB, RKC)
-  end
-end
-
-
-"""
-    updatedt!(lsrk::LowStorageRungeKutta, dt)
-
-Change the time step size to `dt` for `lsrk.
-"""
-updatedt!(lsrk::LowStorageRungeKutta, dt) = lsrk.dt[1] = dt
-
-function ODEs.dostep!(Q, lsrk::LowStorageRungeKutta, param,
-                      timeend, adjustfinalstep)
-=======
-    
-    new{T, RT, AT, length(RKA)}(dt, t0, rhs!, dQ, RKA, RKB, RKC)
-  end
-end
+    new{F, T, RT, AT, length(RKA)}(dt, t0, rhs!, dQ, RKA, RKB, RKC)
+  end
+end
+
 
 function LowStorageRungeKutta2N(spacedisc::AbstractSpaceMethod, RKA, RKB, RKC,
                                 Q; dt=nothing, t0=0)
@@ -97,9 +71,8 @@
 
 ODEs.updatedt!(lsrk::LowStorageRungeKutta2N, dt) = lsrk.dt[1] = dt
 
-function ODEs.dostep!(Q, lsrk::LowStorageRungeKutta2N, timeend,
+function ODEs.dostep!(Q, lsrk::LowStorageRungeKutta2N, param, timeend,
                       adjustfinalstep)
->>>>>>> 95c6a559
   time, dt = lsrk.t[1], lsrk.dt[1]
   if adjustfinalstep && time + dt > timeend
     dt = timeend - time
@@ -107,11 +80,6 @@
   end
   RKA, RKB, RKC = lsrk.RKA, lsrk.RKB, lsrk.RKC
   rhs!, dQ = lsrk.rhs!, lsrk.dQ
-<<<<<<< HEAD
-  for s = 1:length(RKA)
-    rhs!(dQ, Q, param, time)
-=======
->>>>>>> 95c6a559
 
   rv_Q = ODEs.realview(Q)
   rv_dQ = ODEs.realview(dQ)
@@ -120,7 +88,7 @@
   blocks = div(length(rv_Q) + threads - 1, threads)
 
   for s = 1:length(RKA)
-    rhs!(dQ, Q, time + RKC[s] * dt, increment = true)
+    rhs!(dQ, Q, param, time + RKC[s] * dt, increment = true)
     # update solution and scale RHS
     @launch(ODEs.device(Q), threads=threads, blocks=blocks,
             update!(rv_dQ, rv_Q, RKA[s%length(RKA)+1], RKB[s], dt))
