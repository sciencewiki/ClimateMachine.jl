--- conflicted
+++ resolved
@@ -1,12 +1,8 @@
-# # How to generate a literate example file
+# # How to generate a literate tutorial file
 
-<<<<<<< HEAD
-# To create an example using CLIMA, please use [Literate.jl](https://github.com/fredrikekre/Literate.jl), and consult the [Literate documentation](https://fredrikekre.github.io/Literate.jl/stable/) for questions.
-=======
 # To create an tutorial using ClimateMachine, please use [Literate.jl](https://github.com/fredrikekre/Literate.jl), and consult the [Literate documentation](https://fredrikekre.github.io/Literate.jl/stable/) for questions.
->>>>>>> 47a0a67f
 #
-# For now, all literate examples are held in the `examples` directory
+# For now, all literate tutorials are held in the `tutorials` directory
 
 # With Literate, all comments turn into markdown text and any Julia code is read and run *as if it is in the Julia REPL*.
 # As a small caveat to this, you might need to suppress the output of certain commands.
@@ -28,10 +24,5 @@
 using Plots
 plot(x)
 
-<<<<<<< HEAD
-# Please consider writing the comments in your example as if they are meant to be read as an *article explaining the topic the example is meant to explain.*
-# If there are any specific nuances to writing Literate documentation for CLIMA, please let us know!
-=======
 # Please consider writing the comments in your tutorial as if they are meant to be read as an *article explaining the topic the tutorial is meant to explain.*
-# If there are any specific nuances to writing Literate documentation for ClimateMachine, please let us know!
->>>>>>> 47a0a67f
+# If there are any specific nuances to writing Literate documentation for ClimateMachine, please let us know!