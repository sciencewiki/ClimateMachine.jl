#=
# This experiment file establishes the initial conditions, boundary conditions,
# source terms and simulation parameters (domain size + resolution) for the
# BOMEX LES case. The set of parameters presented in the `master` branch copy
# include those that have passed offline tests at the full simulation time of
# 6 hours. Suggested offline tests included plotting horizontal-domain averages
# of key properties (see AtmosDiagnostics). The timestepper configuration is in
# `src/Driver/solver_configs.jl` while the `AtmosModel` defaults can be found in
# `src/Atmos/Model/AtmosModel.jl` and `src/Driver/driver_configs.jl`
#
# This setup works in both Float32 and Float64 precision. `FT`
#
# To simulate the full 6 hour experiment, change `timeend` to (3600*6) and type in
#
# julia --project experiments/AtmosLES/bomex.jl
#
# See `src/Driver/driver_configs.jl` for additional flags (e.g. VTK, diagnostics,
# update-interval, output directory settings)
#
# Upcoming changes:
# 1) Atomic sources
# 2) Improved boundary conditions
# 3) Collapsed experiment design
# 4) Updates to generally keep this in sync with master

@article{doi:10.1175/1520-0469(2003)60<1201:ALESIS>2.0.CO;2,
author = {Siebesma, A. Pier and Bretherton,
          Christopher S. and Brown,
          Andrew and Chlond,
          Andreas and Cuxart,
          Joan and Duynkerke,
          Peter G. and Jiang,
          Hongli and Khairoutdinov,
          Marat and Lewellen,
          David and Moeng,
          Chin-Hoh and Sanchez,
          Enrique and Stevens,
          Bjorn and Stevens,
          David E.},
title = {A Large Eddy Simulation Intercomparison Study of Shallow Cumulus Convection},
journal = {Journal of the Atmospheric Sciences},
volume = {60},
number = {10},
pages = {1201-1219},
year = {2003},
doi = {10.1175/1520-0469(2003)60<1201:ALESIS>2.0.CO;2},
URL = {https://journals.ametsoc.org/doi/abs/10.1175/1520-0469%282003%2960%3C1201%3AALESIS%3E2.0.CO%3B2},
eprint = {https://journals.ametsoc.org/doi/pdf/10.1175/1520-0469%282003%2960%3C1201%3AALESIS%3E2.0.CO%3B2}
=#

using Distributions
using Random
using StaticArrays
using Test
using DocStringExtensions
using LinearAlgebra

using CLIMA
using CLIMA.Atmos
using CLIMA.ConfigTypes
using CLIMA.DGmethods.NumericalFluxes
using CLIMA.Diagnostics
using CLIMA.GenericCallbacks
using CLIMA.Mesh.Filters
using CLIMA.ODESolvers
using CLIMA.MoistThermodynamics
using CLIMA.VariableTemplates

using CLIMAParameters
using CLIMAParameters.Planet: e_int_v0, grav, day
struct EarthParameterSet <: AbstractEarthParameterSet end
const param_set = EarthParameterSet()

import CLIMA.DGmethods: vars_state, vars_aux
import CLIMA.Atmos: source!, atmos_source!, altitude
import CLIMA.Atmos: flux_diffusive!, thermo_state

"""
  Bomex Geostrophic Forcing (Source)
"""
struct BomexGeostrophic{FT} <: Source
    "Coriolis parameter [s⁻¹]"
    f_coriolis::FT
    "Eastward geostrophic velocity `[m/s]` (Base)"
    u_geostrophic::FT
    "Eastward geostrophic velocity `[m/s]` (Slope)"
    u_slope::FT
    "Northward geostrophic velocity `[m/s]`"
    v_geostrophic::FT
end
function atmos_source!(
    s::BomexGeostrophic,
    atmos::AtmosModel,
    source::Vars,
    state::Vars,
    diffusive::Vars,
    aux::Vars,
    t::Real,
    direction,
)

    f_coriolis = s.f_coriolis
    u_geostrophic = s.u_geostrophic
    u_slope = s.u_slope
    v_geostrophic = s.v_geostrophic

    z = altitude(atmos, aux)
    # Note z dependence of eastward geostrophic velocity
    u_geo = SVector(u_geostrophic + u_slope * z, v_geostrophic, 0)
    ẑ = vertical_unit_vector(atmos, aux)
    fkvector = f_coriolis * ẑ
    # Accumulate sources
    source.ρu -= fkvector × (state.ρu .- state.ρ * u_geo)
    return nothing
end

"""
  Bomex Sponge (Source)
"""
struct BomexSponge{FT} <: Source
    "Maximum domain altitude (m)"
    z_max::FT
    "Altitude at with sponge starts (m)"
    z_sponge::FT
    "Sponge Strength 0 ⩽ α_max ⩽ 1"
    α_max::FT
    "Sponge exponent"
    γ::FT
    "Eastward geostrophic velocity `[m/s]` (Base)"
    u_geostrophic::FT
    "Eastward geostrophic velocity `[m/s]` (Slope)"
    u_slope::FT
    "Northward geostrophic velocity `[m/s]`"
    v_geostrophic::FT
end
function atmos_source!(
    s::BomexSponge,
    atmos::AtmosModel,
    source::Vars,
    state::Vars,
    diffusive::Vars,
    aux::Vars,
    t::Real,
    direction,
)

    z_max = s.z_max
    z_sponge = s.z_sponge
    α_max = s.α_max
    γ = s.γ
    u_geostrophic = s.u_geostrophic
    u_slope = s.u_slope
    v_geostrophic = s.v_geostrophic

    z = altitude(atmos, aux)
    u_geo = SVector(u_geostrophic + u_slope * z, v_geostrophic, 0)
    ẑ = vertical_unit_vector(atmos, aux)
    # Accumulate sources
    if z_sponge <= z
        r = (z - z_sponge) / (z_max - z_sponge)
        β_sponge = α_max * sinpi(r / 2)^s.γ
        source.ρu -= β_sponge * (state.ρu .- state.ρ * u_geo)
    end
    return nothing
end

"""
  BomexTendencies (Source)
Moisture, Temperature and Subsidence tendencies
"""
struct BomexTendencies{FT} <: Source
    "Advection tendency in total moisture `[s⁻¹]`"
    ∂qt∂t_peak::FT
    "Lower extent of piecewise profile (moisture term) `[m]`"
    zl_moisture::FT
    "Upper extent of piecewise profile (moisture term) `[m]`"
    zh_moisture::FT
    "Cooling rate `[K/s]`"
    ∂θ∂t_peak::FT
    "Lower extent of piecewise profile (subsidence term) `[m]`"
    zl_sub::FT
    "Upper extent of piecewise profile (subsidence term) `[m]`"
    zh_sub::FT
    "Subsidence peak velocity"
    w_sub::FT
    "Max height in domain"
    z_max::FT
end
function atmos_source!(
    s::BomexTendencies,
    atmos::AtmosModel,
    source::Vars,
    state::Vars,
    diffusive::Vars,
    aux::Vars,
    t::Real,
    direction,
)
    FT = eltype(state)
    ρ = state.ρ
    z = altitude(atmos, aux)
    _e_int_v0 = FT(e_int_v0(atmos.param_set))

    # Establish thermodynamic state
    TS = thermo_state(atmos, state, aux)

    # Moisture tendencey (sink term)
    # Temperature tendency (Radiative cooling)
    # Large scale subsidence
    # Unpack struct
    zl_moisture = s.zl_moisture
    zh_moisture = s.zh_moisture
    z_max = s.z_max
    zl_sub = s.zl_sub
    zh_sub = s.zh_sub
    zl_temperature = zl_sub
    w_sub = s.w_sub
    ∂qt∂t_peak = s.∂qt∂t_peak
    ∂θ∂t_peak = s.∂θ∂t_peak
    k̂ = vertical_unit_vector(atmos, aux)

    # Thermodynamic state identification
    q_pt = PhasePartition(TS)
    cvm = cv_m(TS)

    # Piecewise term for moisture tendency
    linscale_moisture = (z - zl_moisture) / (zh_moisture - zl_moisture)
    if z <= zl_moisture
        ρ∂qt∂t = ρ * ∂qt∂t_peak
    elseif zl_moisture < z <= zh_moisture
        ρ∂qt∂t = ρ * (∂qt∂t_peak - ∂qt∂t_peak * linscale_moisture)
    else
        ρ∂qt∂t = -zero(FT)
    end

    # Piecewise term for internal energy tendency
    linscale_temp = (z - zl_sub) / (z_max - zl_sub)
    if z <= zl_sub
        ρ∂θ∂t = ρ * ∂θ∂t_peak
    elseif zl_temperature < z <= z_max
        ρ∂θ∂t = ρ * (∂θ∂t_peak - ∂θ∂t_peak * linscale_temp)
    else
        ρ∂θ∂t = -zero(FT)
    end

    # Piecewise terms for subsidence
    linscale_sub = (z - zl_sub) / (zh_sub - zl_sub)
    w_s = -zero(FT)
    if z <= zl_sub
        w_s = -zero(FT) + z * (w_sub) / (zl_sub)
    elseif zl_sub < z <= zh_sub
        w_s = w_sub - (w_sub) * linscale_sub
    else
        w_s = -zero(FT)
    end

    # Collect Sources
    source.moisture.ρq_tot += ρ∂qt∂t
    source.ρe += cvm * ρ∂θ∂t * exner(TS) + _e_int_v0 * ρ∂qt∂t
    source.ρe -= ρ * w_s * dot(k̂, diffusive.∇h_tot)
    source.moisture.ρq_tot -= ρ * w_s * dot(k̂, diffusive.moisture.∇q_tot)
    return nothing
end

"""
  Initial Condition for BOMEX LES
"""
seed = MersenneTwister(0)
function init_bomex!(bl, state, aux, (x, y, z), t)
    # This experiment runs the BOMEX LES Configuration
    # (Shallow cumulus cloud regime)
    # x,y,z imply eastward, northward and altitude coordinates in `[m]`

    # Problem floating point precision
    FT = eltype(state)

    P_sfc::FT = 1.015e5 # Surface air pressure
    qg::FT = 22.45e-3 # Total moisture at surface
    q_pt_sfc = PhasePartition(qg) # Surface moisture partitioning
    Rm_sfc = gas_constant_air(bl.param_set, q_pt_sfc) # Moist gas constant
    θ_liq_sfc = FT(299.1) # Prescribed θ_liq at surface
    T_sfc = FT(300.4) # Surface temperature
    _grav = FT(grav(bl.param_set))

    # Initialise speeds [u = Eastward, v = Northward, w = Vertical]
    u::FT = 0
    v::FT = 0
    w::FT = 0

    # Prescribed altitudes for piece-wise profile construction
    zl1::FT = 520
    zl2::FT = 1480
    zl3::FT = 2000
    zl4::FT = 3000

    # Assign piecewise quantities to θ_liq and q_tot
    θ_liq::FT = 0
    q_tot::FT = 0

    # Piecewise functions for potential temperature and total moisture
    if FT(0) <= z <= zl1
        # Well mixed layer
        θ_liq = 298.7
        q_tot = 17.0 + (z / zl1) * (16.3 - 17.0)
    elseif z > zl1 && z <= zl2
        # Conditionally unstable layer
        θ_liq = 298.7 + (z - zl1) * (302.4 - 298.7) / (zl2 - zl1)
        q_tot = 16.3 + (z - zl1) * (10.7 - 16.3) / (zl2 - zl1)
    elseif z > zl2 && z <= zl3
        # Absolutely stable inversion
        θ_liq = 302.4 + (z - zl2) * (308.2 - 302.4) / (zl3 - zl2)
        q_tot = 10.7 + (z - zl2) * (4.2 - 10.7) / (zl3 - zl2)
    else
        θ_liq = 308.2 + (z - zl3) * (311.85 - 308.2) / (zl4 - zl3)
        q_tot = 4.2 + (z - zl3) * (3.0 - 4.2) / (zl4 - zl3)
    end

    # Set velocity profiles - piecewise profile for u
    zlv::FT = 700
    if z <= zlv
        u = -8.75
    else
        u = -8.75 + (z - zlv) * (-4.61 + 8.75) / (zl4 - zlv)
    end

    # Convert total specific humidity to kg/kg
    q_tot /= 1000
    # Scale height based on surface parameters
    H = Rm_sfc * T_sfc / _grav
    # Pressure based on scale height
    P = P_sfc * exp(-z / H)

    # Establish thermodynamic state and moist phase partitioning
    TS = LiquidIcePotTempSHumEquil_given_pressure(bl.param_set, θ_liq, P, q_tot)
    T = air_temperature(TS)
    ρ = air_density(TS)
    q_pt = PhasePartition(TS)

    # Compute momentum contributions
    ρu = ρ * u
    ρv = ρ * v
    ρw = ρ * w

    # Compute energy contributions
    e_kin = FT(1 // 2) * (u^2 + v^2 + w^2)
    e_pot = _grav * z
    ρe_tot = ρ * total_energy(e_kin, e_pot, TS)

    # Assign initial conditions for prognostic state variables
    state.ρ = ρ
    state.ρu = SVector(ρu, ρv, ρw)
    state.ρe = ρe_tot
    state.moisture.ρq_tot = ρ * q_tot

    if z <= FT(400) # Add random perturbations to bottom 400m of model
        state.ρe += rand(seed) * ρe_tot / 100
        state.moisture.ρq_tot += rand(seed) * ρ * q_tot / 100
    end
end

function config_bomex(FT, N, resolution, xmax, ymax, zmax)

    ics = init_bomex!     # Initial conditions

    C_smag = FT(0.18)     # Smagorinsky coefficient

    u_star = FT(0.28)     # Friction velocity

    T_sfc = FT(300.4)     # Surface temperature `[K]`
    LHF = FT(147.2)       # Latent heat flux `[W/m²]`
    SHF = FT(9.5)         # Sensible heat flux `[W/m²]`
    moisture_flux = LHF / latent_heat_vapor(param_set, T_sfc)

    ∂qt∂t_peak = FT(-1.2e-8)  # Moisture tendency (energy source)
    zl_moisture = FT(300)     # Low altitude limit for piecewise function (moisture source)
    zh_moisture = FT(500)     # High altitude limit for piecewise function (moisture source)
    ∂θ∂t_peak = FT(-2 / FT(day(param_set)))  # Potential temperature tendency (energy source)

    z_sponge = FT(2400)     # Start of sponge layer
    α_max = FT(0.75)        # Strength of sponge layer (timescale)
    γ = 2              # Strength of sponge layer (exponent)

    u_geostrophic = FT(-10)        # Eastward relaxation speed
    u_slope = FT(1.8e-3)     # Slope of altitude-dependent relaxation speed
    v_geostrophic = FT(0)          # Northward relaxation speed

    zl_sub = FT(1500)         # Low altitude for piecewise function (subsidence source)
    zh_sub = FT(2100)         # High altitude for piecewise function (subsidence source)
    w_sub = FT(-0.65e-2)     # Subsidence velocity peak value

    f_coriolis = FT(0.376e-4) # Coriolis parameter

    # Assemble source components
    source = (
        Gravity(),
        BomexTendencies{FT}(
            ∂qt∂t_peak,
            zl_moisture,
            zh_moisture,
            ∂θ∂t_peak,
            zl_sub,
            zh_sub,
            w_sub,
            zmax,
        ),
        BomexSponge{FT}(
            zmax,
            z_sponge,
            α_max,
            γ,
            u_geostrophic,
            u_slope,
            v_geostrophic,
        ),
        BomexGeostrophic{FT}(f_coriolis, u_geostrophic, u_slope, v_geostrophic),
    )

    # Choose multi-rate explicit solver
    ode_solver_type = CLIMA.MultirateSolverType(
        linear_model = AtmosAcousticGravityLinearModel,
        slow_method = LSRK144NiegemannDiehlBusch,
        fast_method = LSRK144NiegemannDiehlBusch,
        timestep_ratio = 10,
    )

    # Assemble model components
    model = AtmosModel{FT}(
        AtmosLESConfigType,
        param_set;
        turbulence = SmagorinskyLilly{FT}(C_smag),
        moisture = EquilMoist{FT}(; maxiter = 5, tolerance = FT(0.1)),
        source = source,
        boundarycondition = (
            AtmosBC(
                momentum = Impenetrable(DragLaw(
                    # normPu_int is the internal horizontal speed
                    # P represents the projection onto the horizontal
                    (state, aux, t, normPu_int) -> (u_star / normPu_int)^2,
                )),
                energy = PrescribedEnergyFlux((state, aux, t) -> LHF + SHF),
                moisture = PrescribedMoistureFlux(
                    (state, aux, t) -> moisture_flux,
                ),
            ),
            AtmosBC(),
        ),
        init_state = ics,
    )

    # Assemble configuration
    config = CLIMA.AtmosLESConfiguration(
        "BOMEX",
        N,
        resolution,
        xmax,
        ymax,
        zmax,
        param_set,
        init_bomex!,
        solver_type = ode_solver_type,
        model = model,
    )
    return config
end

function config_diagnostics(driver_config)
    default_dgngrp =
        setup_atmos_default_diagnostics("10000steps", driver_config.name)
    core_dgngrp = setup_atmos_core_diagnostics("10000steps", driver_config.name)
    return CLIMA.DiagnosticsConfiguration([default_dgngrp, core_dgngrp])
end

function main()
    CLIMA.init()

    FT = Float32

    # DG polynomial order
    N = 4
    # Domain resolution and size
    Δh = FT(100)
    Δv = FT(40)

    resolution = (Δh, Δh, Δv)

    # Prescribe domain parameters
    xmax = FT(6400)
    ymax = FT(6400)
    zmax = FT(3000)

    t0 = FT(0)

    # For a full-run, please set the timeend to 3600*6 seconds
    # For the test we set this to == 30 minutes
<<<<<<< HEAD
    #timeend = FT(1800)
    timeend = FT(3600 * 6)
    CFLmax = FT(0.8)
=======
    timeend = FT(1800)
    #timeend = FT(3600 * 6)
    CFLmax = FT(8)
>>>>>>> 1dac9914

    driver_config = config_bomex(FT, N, resolution, xmax, ymax, zmax)
    solver_config = CLIMA.SolverConfiguration(
        t0,
        timeend,
        driver_config,
        init_on_cpu = true,
        Courant_number = CFLmax,
    )
    dgn_config = config_diagnostics(driver_config)

    cbtmarfilter = GenericCallbacks.EveryXSimulationSteps(1) do (init = false)
        Filters.apply!(solver_config.Q, 6, solver_config.dg.grid, TMARFilter())
        nothing
    end

    result = CLIMA.invoke!(
        solver_config;
        diagnostics_config = dgn_config,
        user_callbacks = (cbtmarfilter,),
        check_euclidean_distance = true,
    )

    @test isapprox(result, FT(1); atol = 2e-3)
end

main()<|MERGE_RESOLUTION|>--- conflicted
+++ resolved
@@ -492,15 +492,9 @@
 
     # For a full-run, please set the timeend to 3600*6 seconds
     # For the test we set this to == 30 minutes
-<<<<<<< HEAD
-    #timeend = FT(1800)
-    timeend = FT(3600 * 6)
-    CFLmax = FT(0.8)
-=======
     timeend = FT(1800)
     #timeend = FT(3600 * 6)
     CFLmax = FT(8)
->>>>>>> 1dac9914
 
     driver_config = config_bomex(FT, N, resolution, xmax, ymax, zmax)
     solver_config = CLIMA.SolverConfiguration(
