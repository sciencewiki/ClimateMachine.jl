#!/usr/bin/env julia --project
using ClimateMachine
ClimateMachine.init()
using ClimateMachine.Atmos
using ClimateMachine.ConfigTypes
using ClimateMachine.Diagnostics
using ClimateMachine.GenericCallbacks
using ClimateMachine.ODESolvers
using ClimateMachine.ColumnwiseLUSolver: ManyColumnLU
using ClimateMachine.Mesh.Filters
using ClimateMachine.Mesh.Grids
using ClimateMachine.MoistThermodynamics:
    air_temperature, internal_energy, air_pressure
using ClimateMachine.VariableTemplates

using Distributions: Uniform
using LinearAlgebra
using StaticArrays
using Random: rand
using Test

<<<<<<< HEAD
using CLIMA
using CLIMA.Atmos
using CLIMA.ConfigTypes
using CLIMA.Diagnostics
using CLIMA.GenericCallbacks
using CLIMA.ODESolvers
using CLIMA.ColumnwiseLUSolver: ManyColumnLU
using CLIMA.Mesh.Filters
using CLIMA.Mesh.Grids
using CLIMA.MoistThermodynamics
using CLIMA.VariableTemplates

=======
>>>>>>> b52a7a54
using CLIMAParameters
using CLIMAParameters.Planet: R_d, day, grav, cp_d, cv_d, planet_radius
struct EarthParameterSet <: AbstractEarthParameterSet end
const param_set = EarthParameterSet()

struct HeldSuarezDataConfig{FT}
    T_ref::FT
end

function init_heldsuarez!(bl, state, aux, coords, t)
    FT = eltype(state)

<<<<<<< HEAD
    # Parameters need to set initial state
    T_ref = bl.data_config.T_ref
    temp_profile = IsothermalProfile(T_ref)

    # Calculate the initial state variables
    T, p = temp_profile(bl.orientation, bl.param_set, aux)
    thermo_state = PhaseDry_given_pT(p, T, bl.param_set)
    ρ = air_density(thermo_state)
    e_int = internal_energy(thermo_state)
    e_pot = gravitational_potential(bl.orientation, aux)

    # Set initial state with random perturbation
=======
    # Set initial state to reference state with random perturbation
>>>>>>> b52a7a54
    rnd = FT(1.0 + rand(Uniform(-1e-3, 1e-3)))
    state.ρ = aux.ref_state.ρ
    state.ρu = SVector{3, FT}(0, 0, 0)
    state.ρe = rnd * aux.ref_state.ρe

    nothing
end

function config_heldsuarez(FT, poly_order, resolution)
    # Set up a reference state for linearization of equations
    T_sfc::FT = 290 # surface temperature of reference state (K)
    ΔT::FT = 60     # temperature drop between surface and top of atmosphere (K)
    H_t::FT = 8e3   # height sclae over which temperature drops (m)
    temp_profile_ref = DecayingTemperatureProfile(T_sfc, ΔT, H_t)
    ref_state = HydrostaticState(temp_profile_ref, FT(0))

    # Set up a Rayleigh sponge to dampen flow at the top of the domain
    domain_height::FT = 30e3               # distance between surface and top of atmosphere (m)
    z_sponge::FT = 12e3                    # height at which sponge begins (m)
    α_relax::FT = 1 / 60 / 15              # sponge relaxation rate (1/s)
    exp_sponge = 2                         # sponge exponent for squared-sinusoid profile
    u_relax = SVector(FT(0), FT(0), FT(0)) # relaxation velocity (m/s)
    sponge = RayleighSponge{FT}(
        domain_height,
        z_sponge,
        α_relax,
        u_relax,
        exp_sponge,
    )

    # Set up the atmosphere model
    exp_name = "HeldSuarez"
    T_ref::FT = 255        # reference temperature for Held-Suarez forcing (K)
    τ_hyper::FT = 4 * 3600 # hyperdiffusion time scale in (s)
    c_smag::FT = 0.21      # Smagorinsky coefficient
    model = AtmosModel{FT}(
        AtmosGCMConfigType,
        param_set;
        ref_state = ref_state,
        turbulence = SmagorinskyLilly(c_smag),
        hyperdiffusion = StandardHyperDiffusion(τ_hyper),
        moisture = DryModel(),
        source = (Gravity(), Coriolis(), held_suarez_forcing!, sponge),
        init_state_conservative = init_heldsuarez!,
        data_config = HeldSuarezDataConfig(T_ref),
    )

    config = ClimateMachine.AtmosGCMConfiguration(
        exp_name,
        poly_order,
        resolution,
        domain_height,
        param_set,
        init_heldsuarez!;
        model = model,
    )

    return config
end

function held_suarez_forcing!(
    bl,
    source,
    state,
    diffusive,
    aux,
    t::Real,
    direction,
)
    FT = eltype(state)

    # Parameters
    T_ref = bl.data_config.T_ref

    # Extract the state
    ρ = state.ρ
    ρu = state.ρu
    ρe = state.ρe

    coord = aux.coord
    e_int = internal_energy(bl.moisture, bl.orientation, state, aux)
    T = air_temperature(bl.param_set, e_int)
    _R_d = FT(R_d(bl.param_set))
    _day = FT(day(bl.param_set))
    _grav = FT(grav(bl.param_set))
    _cp_d = FT(cp_d(bl.param_set))
    _cv_d = FT(cv_d(bl.param_set))

    # Held-Suarez parameters
    k_a = FT(1 / (40 * _day))
    k_f = FT(1 / _day)
    k_s = FT(1 / (4 * _day))
    ΔT_y = FT(60)
    Δθ_z = FT(10)
    T_equator = FT(315)
    T_min = FT(200)
    σ_b = FT(7 / 10)
<<<<<<< HEAD
    λ = longitude(bl, aux)
    φ = latitude(bl, aux)
    z = altitude(bl, aux)
    scale_height = _R_d * T_ref / _grav
    σ = exp(-z / scale_height)
=======

    # Held-Suarez forcing
    φ = latitude(bl.orientation, aux)
    p = air_pressure(bl.param_set, T, ρ)
>>>>>>> b52a7a54

    #TODO: replace _p0 with dynamic surfce pressure in Δσ calculations to account
    #for topography, but leave unchanged for calculations of σ involved in T_equil
    _p0 = 1.01325e5
    σ = p / _p0
    exner_p = σ^(_R_d / _cp_d)
    Δσ = (σ - σ_b) / (1 - σ_b)
    height_factor = max(0, Δσ)
    T_equil = (T_equator - ΔT_y * sin(φ)^2 - Δθ_z * log(σ) * cos(φ)^2) * exner_p
    T_equil = max(T_min, T_equil)
    k_T = k_a + (k_s - k_a) * height_factor * cos(φ)^4
    k_v = k_f * height_factor

    # Apply Held-Suarez forcing
    source.ρu -= k_v * projection_tangential(bl, aux, ρu)
    source.ρe -= k_T * ρ * _cv_d * (T - T_equil)
    return nothing
end

function config_diagnostics(FT, driver_config)
    interval = "100000steps" # chosen to allow a single diagnostics collection

    _planet_radius = FT(planet_radius(param_set))

    info = driver_config.config_info
    boundaries = [
        FT(-90.0) FT(-180.0) _planet_radius
        FT(90.0) FT(180.0) FT(_planet_radius + info.domain_height)
    ]
    resolution = (FT(10), FT(10), FT(1000)) # in (deg, deg, m)
    interpol = ClimateMachine.InterpolationConfiguration(
        driver_config,
        boundaries,
        resolution,
    )

    dgngrp = setup_dump_state_and_aux_diagnostics(
        interval,
        driver_config.name,
        interpol = interpol,
        project = true,
    )
    return ClimateMachine.DiagnosticsConfiguration([dgngrp])
end

function main()
    # Driver configuration parameters
    FT = Float32                             # floating type precision
    poly_order = 5                           # discontinuous Galerkin polynomial order
    n_horz = 5                               # horizontal element number
    n_vert = 5                               # vertical element number
    n_days = 120                             # experiment day number
    timestart = FT(0)                        # start time (s)
    timeend = FT(n_days * day(param_set))    # end time (s)

    # Set up driver configuration
    driver_config = config_heldsuarez(FT, poly_order, (n_horz, n_vert))

    # Set up experiment
    solver_config = ClimateMachine.SolverConfiguration(
        timestart,
        timeend,
        driver_config,
        Courant_number = 0.2,
        init_on_cpu = true,
        CFL_direction = HorizontalDirection(),
        diffdir = HorizontalDirection(),
    )

    # Set up diagnostics
    dgn_config = config_diagnostics(FT, driver_config)

    # Set up user-defined callbacks
    filterorder = 10
    filter = ExponentialFilter(solver_config.dg.grid, 0, filterorder)
    cbfilter = GenericCallbacks.EveryXSimulationSteps(1) do
        Filters.apply!(
            solver_config.Q,
            1:size(solver_config.Q, 2),
            solver_config.dg.grid,
            filter,
        )
        nothing
    end

    # Run the model
    result = ClimateMachine.invoke!(
        solver_config;
        diagnostics_config = dgn_config,
        user_callbacks = (cbfilter,),
        check_euclidean_distance = true,
    )
end

main()<|MERGE_RESOLUTION|>--- conflicted
+++ resolved
@@ -19,21 +19,6 @@
 using Random: rand
 using Test
 
-<<<<<<< HEAD
-using CLIMA
-using CLIMA.Atmos
-using CLIMA.ConfigTypes
-using CLIMA.Diagnostics
-using CLIMA.GenericCallbacks
-using CLIMA.ODESolvers
-using CLIMA.ColumnwiseLUSolver: ManyColumnLU
-using CLIMA.Mesh.Filters
-using CLIMA.Mesh.Grids
-using CLIMA.MoistThermodynamics
-using CLIMA.VariableTemplates
-
-=======
->>>>>>> b52a7a54
 using CLIMAParameters
 using CLIMAParameters.Planet: R_d, day, grav, cp_d, cv_d, planet_radius
 struct EarthParameterSet <: AbstractEarthParameterSet end
@@ -46,22 +31,7 @@
 function init_heldsuarez!(bl, state, aux, coords, t)
     FT = eltype(state)
 
-<<<<<<< HEAD
-    # Parameters need to set initial state
-    T_ref = bl.data_config.T_ref
-    temp_profile = IsothermalProfile(T_ref)
-
-    # Calculate the initial state variables
-    T, p = temp_profile(bl.orientation, bl.param_set, aux)
-    thermo_state = PhaseDry_given_pT(p, T, bl.param_set)
-    ρ = air_density(thermo_state)
-    e_int = internal_energy(thermo_state)
-    e_pot = gravitational_potential(bl.orientation, aux)
-
-    # Set initial state with random perturbation
-=======
     # Set initial state to reference state with random perturbation
->>>>>>> b52a7a54
     rnd = FT(1.0 + rand(Uniform(-1e-3, 1e-3)))
     state.ρ = aux.ref_state.ρ
     state.ρu = SVector{3, FT}(0, 0, 0)
@@ -159,18 +129,10 @@
     T_equator = FT(315)
     T_min = FT(200)
     σ_b = FT(7 / 10)
-<<<<<<< HEAD
-    λ = longitude(bl, aux)
-    φ = latitude(bl, aux)
-    z = altitude(bl, aux)
-    scale_height = _R_d * T_ref / _grav
-    σ = exp(-z / scale_height)
-=======
 
     # Held-Suarez forcing
     φ = latitude(bl.orientation, aux)
     p = air_pressure(bl.param_set, T, ρ)
->>>>>>> b52a7a54
 
     #TODO: replace _p0 with dynamic surfce pressure in Δσ calculations to account
     #for topography, but leave unchanged for calculations of σ involved in T_equil
