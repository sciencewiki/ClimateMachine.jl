--- conflicted
+++ resolved
@@ -1,20 +1,3 @@
-<<<<<<< HEAD
-using Test
-using CLIMA
-using CLIMA.HydrostaticBoussinesq
-using CLIMA.GenericCallbacks
-using CLIMA.ODESolvers
-using CLIMA.Mesh.Filters
-
-using CLIMA.VariableTemplates
-using CLIMA.Mesh.Grids: polynomialorder
-import CLIMA.DGmethods: vars_state
-
-using CLIMAParameters
-using CLIMAParameters.Planet: grav
-struct EarthParameterSet <: AbstractEarthParameterSet end
-const param_set = EarthParameterSet()
-=======
 #!/usr/bin/env julia --project
 using ClimateMachine
 ClimateMachine.init()
@@ -25,7 +8,6 @@
 using ClimateMachine.Mesh.Grids: polynomialorder
 using ClimateMachine.DGmethods: vars_state_conservative
 using ClimateMachine.HydrostaticBoussinesq
->>>>>>> b52a7a54
 
 using Test
 using CLIMAParameters
@@ -41,14 +23,8 @@
     end
 
     _grav::FT = grav(param_set)
-<<<<<<< HEAD
-
-    cʰ = sqrt(_grav * prob.H) # m/s
-    model = HydrostaticBoussinesqModel{FT}(prob, cʰ = cʰ)
-=======
     cʰ = sqrt(_grav * problem.H) # m/s
     model = HydrostaticBoussinesqModel{FT}(param_set, problem, cʰ = cʰ)
->>>>>>> b52a7a54
 
     config = ClimateMachine.OceanBoxGCMConfiguration(
         "homogeneous_box",
